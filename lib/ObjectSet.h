/* -*-c++-*-

 This file is part of the IC reverse engineering tool degate.

 Copyright 2008, 2009, 2010 by Martin Schobert

 Degate is free software: you can redistribute it and/or modify
 it under the terms of the GNU General Public License as published by
 the Free Software Foundation, either version 3 of the License, or
 any later version.

 Degate is distributed in the hope that it will be useful,
 but WITHOUT ANY WARRANTY; without even the implied warranty of
 MERCHANTABILITY or FITNESS FOR A PARTICULAR PURPOSE.  See the
 GNU General Public License for more details.

 You should have received a copy of the GNU General Public License
 along with degate. If not, see <http://www.gnu.org/licenses/>.

 */

#ifndef __OBJECTSET_H__
#define __OBJECTSET_H__

#include <degate.h>
#include <set>
#include <list>
#include <memory>
#include <boost/foreach.hpp>

namespace degate {

  /**
   * Returns true if the object can be removed from the Logic Model.
   */
  bool is_removable(PlacedLogicModelObject_shptr o);

  /**
   * Check if an object can be electrically interconnected with another object.
   */
  bool is_interconnectable(PlacedLogicModelObject_shptr o);

  template<typename Type>
  bool is_of_object_type(PlacedLogicModelObject_shptr o) {
    return std::dynamic_pointer_cast<Type>(o) != NULL;
  }

  class ObjectSet {

  public:
    typedef std::set<PlacedLogicModelObject_shptr, LMOCompare> object_set_type;
    typedef object_set_type::const_iterator const_iterator;
    typedef object_set_type::iterator iterator;

  private:
    object_set_type objects;

  public:
    virtual ~ObjectSet() {}
    virtual void clear();
    virtual void add(PlacedLogicModelObject_shptr object);
    virtual void remove(PlacedLogicModelObject_shptr object);

    size_t size() const { return objects.size(); }

    const_iterator begin() const { return objects.begin(); }
    const_iterator end() const { return objects.end(); }
    iterator begin() { return objects.begin(); }
    iterator end() { return objects.end(); }

    bool empty() const { return objects.empty(); }

    bool contains(PlacedLogicModelObject_shptr o) const { return objects.find(o) != objects.end(); }
    /**
     * Check if all objects evaluate to true for a check.
     * If there are no objects, false is returned.
     */
    bool check_for_all(bool (*check_function)(PlacedLogicModelObject_shptr)) const {
      if(empty()) return false;

      BOOST_FOREACH(PlacedLogicModelObject_shptr o, objects) {
	if(check_function(o) == false) return false;
      }
      return true;
    }

    template<typename ObjectType>
      std::shared_ptr<ObjectType> get_single_object() const {
      std::shared_ptr<ObjectType> o;

      if(size() == 1) {
	const_iterator it = objects.begin();
<<<<<<< HEAD
	if((o = std::tr1::dynamic_pointer_cast<ObjectType>(*it))) return o;
=======
	if(o = std::dynamic_pointer_cast<ObjectType>(*it)) return o;
>>>>>>> 1a291237
      }
      return o;
    }

  };
}

#endif<|MERGE_RESOLUTION|>--- conflicted
+++ resolved
@@ -90,11 +90,7 @@
 
       if(size() == 1) {
 	const_iterator it = objects.begin();
-<<<<<<< HEAD
-	if((o = std::tr1::dynamic_pointer_cast<ObjectType>(*it))) return o;
-=======
 	if(o = std::dynamic_pointer_cast<ObjectType>(*it)) return o;
->>>>>>> 1a291237
       }
       return o;
     }
