/*

 This file is part of the IC reverse engineering tool degate.

 Copyright 2008, 2009, 2010 by Martin Schobert
 Copyright 2012 Robert Nitsch

 Degate is free software: you can redistribute it and/or modify
 it under the terms of the GNU General Public License as published by
 the Free Software Foundation, either version 3 of the License, or
 any later version.

 Degate is distributed in the hope that it will be useful,
 but WITHOUT ANY WARRANTY; without even the implied warranty of
 MERCHANTABILITY or FITNESS FOR A PARTICULAR PURPOSE.  See the
 GNU General Public License for more details.

 You should have received a copy of the GNU General Public License
 along with degate. If not, see <http://www.gnu.org/licenses/>.

 */

#include <degate.h>
#include <globals.h>
#include <Layer.h>

#include <LogicModelObjectBase.h>
#include <Net.h>

#include <ConnectedLogicModelObject.h>
#include <degate_exceptions.h>

#include <GateLibrary.h>

#include <LogicModel.h>

#include <boost/foreach.hpp>

#include <algorithm>
#include <iterator>

using namespace std;
using namespace degate;

std::shared_ptr<Layer> LogicModel::get_create_layer(layer_position_t pos) {

  if(layers.size() <= pos || layers.at(pos) == NULL) {
    add_layer(pos);
  }

  return layers[pos];
}

void LogicModel::print(std::ostream & os) {


  os
    << endl
    << "--------------------------------[ Logic model ]--------------------------------" << endl;

  for(object_collection::iterator iter = objects.begin(); iter != objects.end(); ++iter) {
    os << "\t+ Object: "
       << (*iter).second->get_object_type_name() << " "
       << (*iter).second->get_object_id() << endl;

    // XXX dynamic cast and print

  }

  os << endl;

  os
    << endl
    << "--------------------------------[ Gate library ]--------------------------------" << endl;

  // print gate library
  if(gate_library) gate_library->print(os);

  os
    << endl
    << "--------------------------------[ Layers ]--------------------------------" << endl;

  // iterate over layers and print them

  for(layer_collection::iterator iter = layers.begin();
      iter != layers.end(); ++iter) {

    Layer_shptr layer = *iter;
    layer->print(os);
  }

}

bool LogicModel::exists_layer_id(layer_collection const& layers, layer_id_t lid) const {
  BOOST_FOREACH(Layer_shptr l, layers) {
    if(l != NULL && l->has_valid_layer_id() && l->get_layer_id() == lid)
      return true;
  }
  return false;
}

object_id_t LogicModel::get_new_object_id() {
  object_id_t new_id = ++object_id_counter;
  while(objects.find(new_id) != objects.end() ||
	(gate_library != NULL && (gate_library->exists_template(new_id) || gate_library->exists_template_port(new_id))) ||
	nets.find(new_id) != nets.end() ||
	exists_layer_id(layers, new_id) ) {
    new_id = ++object_id_counter;
  }
  return new_id;
}


LogicModel::LogicModel(unsigned int width, unsigned int height, unsigned int layers) :
  bounding_box(width, height),
  main_module(new Module("main_module", "", true)),
  object_id_counter(0) {

  gate_library = GateLibrary_shptr(new GateLibrary());

  for(unsigned int i = 0; i < layers; i++)
    get_create_layer(i);

  if(layers > 0)
    set_current_layer(0);

}

LogicModel::~LogicModel() {
}

DeepCopyable_shptr LogicModel::cloneShallow() const {
  auto clone = std::make_shared<LogicModel>(*this);
  clone->layers.clear();
  clone->current_layer.reset();
  clone->gate_library.reset();
  clone->gates.clear();
  clone->wires.clear();
  clone->vias.clear();
  clone->emarkers.clear();
  clone->annotations.clear();
  clone->nets.clear();
  clone->objects.clear();
  clone->main_module.reset();
  return clone;
}

void LogicModel::cloneDeepInto(DeepCopyable_shptr dest, oldnew_t *oldnew) const {
  auto clone = std::dynamic_pointer_cast<LogicModel>(dest);
  
  // layers
  std::transform(layers.begin(), layers.end(), back_inserter(clone->layers), [&](const Layer_shptr &d) {
      Layer_shptr layer_cloned = std::dynamic_pointer_cast<Layer>(d->cloneDeep(oldnew));
      if (d == current_layer) {
          clone->current_layer = layer_cloned;
      }
      return layer_cloned;
  });
  
  // gate_library
  clone->gate_library = std::dynamic_pointer_cast<GateLibrary>(gate_library->cloneDeep(oldnew));
  
  // gates
  std::for_each(gates.begin(), gates.end(), [&](const gate_collection::value_type &v) {
    clone->gates[v.first] = std::dynamic_pointer_cast<Gate>(v.second->cloneDeep(oldnew));
  });
  
  // wires
  std::for_each(wires.begin(), wires.end(), [&](const wire_collection::value_type &v) {
    clone->wires[v.first] = std::dynamic_pointer_cast<Wire>(v.second->cloneDeep(oldnew));
  });
  
  // vias
  std::for_each(vias.begin(), vias.end(), [&](const via_collection::value_type &v) {
    clone->vias[v.first] = std::dynamic_pointer_cast<Via>(v.second->cloneDeep(oldnew));
  });
  
  // emarkers
  std::for_each(emarkers.begin(), emarkers.end(), [&](const emarker_collection::value_type &v) {
    clone->emarkers[v.first] = std::dynamic_pointer_cast<EMarker>(v.second->cloneDeep(oldnew));
  });
  
  // annotations
  std::for_each(annotations.begin(), annotations.end(), [&](const annotation_collection::value_type &v) {
    clone->annotations[v.first] = std::dynamic_pointer_cast<Annotation>(v.second->cloneDeep(oldnew));
  });
  
  // nets
  std::for_each(nets.begin(), nets.end(), [&](const net_collection::value_type &v) {
    clone->nets[v.first] = std::dynamic_pointer_cast<Net>(v.second->cloneDeep(oldnew));
  });
  
  // objects
  std::for_each(objects.begin(), objects.end(), [&](const object_collection::value_type &v) {
    clone->objects[v.first] = std::dynamic_pointer_cast<PlacedLogicModelObject>(v.second->cloneDeep(oldnew));
  });
  
  // main_module
  clone->main_module = std::dynamic_pointer_cast<Module>(main_module->cloneDeep(oldnew));
}

unsigned int LogicModel::get_width() const {
  return bounding_box.get_width();
}

unsigned int LogicModel::get_height() const {
  return bounding_box.get_height();
}

PlacedLogicModelObject_shptr LogicModel::get_object(object_id_t object_id) {

  object_collection::iterator found = objects.find(object_id);

  if(found == objects.end()) {
    std::ostringstream stm;
    stm << "Can't find object with id " << object_id << " in logic model.";
    throw CollectionLookupException(stm.str());
  }
  else {
    return found->second;
  }
}

void LogicModel::add_wire(int layer_pos, Wire_shptr o) {

  if(o == NULL) throw InvalidPointerException();
  if(!o->has_valid_object_id()) o->set_object_id(get_new_object_id());
  wires[o->get_object_id()] = o;
}

void LogicModel::add_via(int layer_pos, Via_shptr o) {

  if(o == NULL) throw InvalidPointerException(); //
  if(!o->has_valid_object_id()) o->set_object_id(get_new_object_id());
  vias[o->get_object_id()] = o;
}

void LogicModel::add_emarker(int layer_pos, EMarker_shptr o) {

  if(o == NULL) throw InvalidPointerException(); //
  if(!o->has_valid_object_id()) o->set_object_id(get_new_object_id());
  emarkers[o->get_object_id()] = o;
}

void LogicModel::add_annotation(int layer_pos, Annotation_shptr o) {
  if(o == NULL) throw InvalidPointerException();
  if(!o->has_valid_object_id()) o->set_object_id(get_new_object_id());
  annotations[o->get_object_id()] = o;
}

void LogicModel::add_gate(int layer_pos, Gate_shptr o) {

  if(o == NULL) throw InvalidPointerException();
  if(!o->has_valid_object_id()) o->set_object_id(get_new_object_id());
  gates[o->get_object_id()] = o;

  assert(main_module != NULL);
  main_module->add_gate(o);

  // iterate over ports and add them into the lookup table
  for(Gate::port_iterator iter = o->ports_begin(); iter != o->ports_end(); ++iter) {

    assert(*iter != NULL);
    assert((*iter)->has_valid_object_id() == true);

    add_object(layer_pos, std::dynamic_pointer_cast<PlacedLogicModelObject>(*iter));
  }
}

void LogicModel::remove_gate_ports(Gate_shptr o) {
  if(o == NULL) throw InvalidPointerException();
  // iterate over ports and remove them from the lookup table
  for(Gate::port_iterator iter = o->ports_begin(); iter != o->ports_end(); ++iter) {
    object_id_t port_id = (*iter)->get_object_id();
    remove_object(get_object(port_id));
  }
}

void LogicModel::remove_gate(Gate_shptr o) {

  if(o == NULL) throw InvalidPointerException();
  remove_gate_ports(o);
  debug(TM, "remove gate");
  gates.erase(o->get_object_id());

  main_module->remove_gate(o);
}

void LogicModel::remove_wire(Wire_shptr o) {
  if(o == NULL) throw InvalidPointerException();
  wires.erase(o->get_object_id());
}

void LogicModel::remove_via(Via_shptr o) {
  if(o == NULL) throw InvalidPointerException();
  vias.erase(o->get_object_id());
  //removed_remote_oids.push_back(o->get_remote_object_id());
}

void LogicModel::remove_emarker(EMarker_shptr o) {
  if(o == NULL) throw InvalidPointerException();
  emarkers.erase(o->get_object_id());
}

void LogicModel::remove_annotation(Annotation_shptr o) {
  if(o == NULL) throw InvalidPointerException();
  annotations.erase(o->get_object_id());
}




void LogicModel::add_object(int layer_pos, PlacedLogicModelObject_shptr o) {

  if(o == NULL) throw InvalidPointerException();
  if(!o->has_valid_object_id()) o->set_object_id(get_new_object_id());
  object_id_t object_id = o->get_object_id();

  if(Gate_shptr gate = std::dynamic_pointer_cast<Gate>(o))
    add_gate(layer_pos, gate);
  else if(Wire_shptr wire = std::dynamic_pointer_cast<Wire>(o))
    add_wire(layer_pos, wire);
  else if(Via_shptr via = std::dynamic_pointer_cast<Via>(o))
    add_via(layer_pos, via);
  else if(EMarker_shptr via = std::dynamic_pointer_cast<EMarker>(o))
    add_emarker(layer_pos, via);
  else if(Annotation_shptr annotation = std::dynamic_pointer_cast<Annotation>(o))
    add_annotation(layer_pos, annotation);


  // if it is a RemoteObject, update remote-to-local-id mapping
  if(RemoteObject_shptr ro = std::dynamic_pointer_cast<RemoteObject>(o)) {
    update_roid_mapping(ro->get_remote_object_id(), o->get_object_id());
  }

  if(objects.find(object_id) != objects.end()) {
    std::ostringstream stm;
    stm << "Logic model object with id " << object_id << " is already stored in the logic model.";
    std::cout << stm.str() << std::endl;
    throw DegateLogicException(stm.str());
  }
  else {
    objects[object_id] = o;
    Layer_shptr layer = get_create_layer(layer_pos);
    assert(layer != NULL);
    o->set_layer(layer);
    layer->add_object(o);
  }
  assert(objects.find(object_id) != objects.end());

}


void LogicModel::remove_remote_object(object_id_t remote_id) {
  debug(TM, "Should remove object with remote ID %d from lmodel.", remote_id);

  if(remote_id == 0)
    throw InvalidObjectIDException("Parameter passed to remove_remote_object() is invalid.");

  debug(TM, "Should remove object with remote ID %d from lmodel - 2.", remote_id);

  BOOST_FOREACH(object_collection::value_type const& p, objects) {

    PlacedLogicModelObject_shptr plo = p.second;
    RemoteObject_shptr ro;

<<<<<<< HEAD
    if((ro = std::tr1::dynamic_pointer_cast<RemoteObject>(plo))) {
=======
    if(ro = std::dynamic_pointer_cast<RemoteObject>(plo)) {
>>>>>>> 1a291237

      object_id_t local_id = plo->get_object_id();

	debug(TM, "found remote object with remote ID %d and local ID = %d.",
	      ro->get_remote_object_id(), local_id);

	if(ro->get_remote_object_id() == remote_id) {

	  debug(TM, "Removed object with remote ID %d and local ID = %d from lmodel.",
		remote_id, local_id);
	  remove_object(plo, false);

	  object_collection::iterator found = objects.find(local_id);
	  assert(found == objects.end());

	  return;
	}
    }
  }
}

void LogicModel::remove_object(PlacedLogicModelObject_shptr o, bool add_to_remove_list) {

  if(o == NULL) throw InvalidPointerException();
  Layer_shptr layer = o->get_layer();
  if(layer == NULL) {
    debug(TM, "warning: object has no layer");
  }
  else {

    if(ConnectedLogicModelObject_shptr clmo =
       std::dynamic_pointer_cast<ConnectedLogicModelObject>(o)) {
      Net_shptr net = clmo->get_net();
      clmo->remove_net();
      if(net != NULL && net->size()==0) remove_net(net);
    }

    if(Gate_shptr gate = std::dynamic_pointer_cast<Gate>(o))
      remove_gate(gate);
    else if(Wire_shptr wire = std::dynamic_pointer_cast<Wire>(o))
      remove_wire(wire);
    else if(Via_shptr via = std::dynamic_pointer_cast<Via>(o))
      remove_via(via);
    else if(EMarker_shptr emarker = std::dynamic_pointer_cast<EMarker>(o))
      remove_emarker(emarker);
    else if(Annotation_shptr annotation = std::dynamic_pointer_cast<Annotation>(o))
      remove_annotation(annotation);


    if(RemoteObject_shptr ro = std::dynamic_pointer_cast<RemoteObject>(o)) {
      // remember to send a was-removed-message to the collaboration server
      if(add_to_remove_list) removed_remote_oids.push_back(ro->get_remote_object_id());

      // remove entry from remote-to-local-id mapping
      roid_mapping.erase(ro->get_remote_object_id());
    }

    layer->remove_object(o);
  }
  objects.erase(o->get_object_id());
}

void LogicModel::remove_object(PlacedLogicModelObject_shptr o) {
  remove_object(o, true);
}


void LogicModel::add_gate_template(GateTemplate_shptr tmpl) {
  if(gate_library != NULL) {
    if(!tmpl->has_valid_object_id())  tmpl->set_object_id(get_new_object_id());
    gate_library->add_template(tmpl);
    //update_gate_ports(tmpl);

    // XXX iterate over gates and check tmpl-id -> update
  }
  else {
    throw DegateLogicException("You can't add a gate template, if there is no gate library.");
  }
}


void LogicModel::remove_gate_template(GateTemplate_shptr tmpl) {
  if(gate_library == NULL)
    throw DegateLogicException("You can't remove a gate template, if there is no gate library.");
  else {
    remove_gates_by_template_type(tmpl);
    gate_library->remove_template(tmpl);
  }
}

void LogicModel::remove_template_references(GateTemplate_shptr tmpl) {
  if(gate_library == NULL)
    throw DegateLogicException("You can't remove a gate template, if there is no gate library.");
  for(gate_collection::iterator iter = gates_begin();
      iter != gates.end(); ++iter) {
    Gate_shptr gate = (*iter).second;
    if(gate->get_gate_template() == tmpl) {
      remove_gate_ports(gate);
      gate->remove_template();
    }

  }
}


void LogicModel::remove_gates_by_template_type(GateTemplate_shptr tmpl) {
  if(tmpl == NULL) throw InvalidPointerException("The gate template pointer is invalid.");

  std::list<Gate_shptr> gates_to_remove;

  for(gate_collection::iterator iter = gates_begin();
      iter != gates_end(); ++iter) {
    Gate_shptr gate = (*iter).second;

    if(gate->get_gate_template() == tmpl)
      gates_to_remove.push_back(gate);
  }

  while(!gates_to_remove.empty()) {
    remove_object(gates_to_remove.front());
    gates_to_remove.pop_front();
  }

}

void LogicModel::add_template_port_to_gate_template(GateTemplate_shptr gate_template,
						    GateTemplatePort_shptr template_port) {

  gate_template->add_template_port(template_port);
  update_ports(gate_template);
}

void LogicModel::remove_template_port_from_gate_template(GateTemplate_shptr gate_template,
							 GateTemplatePort_shptr template_port) {

  gate_template->remove_template_port(template_port);
  update_ports(gate_template);
}

void LogicModel::update_ports(Gate_shptr gate) {

  if(gate == NULL)
    throw InvalidPointerException("Invalid parameter for update_ports()");

  GateTemplate_shptr gate_template = gate->get_gate_template();

  debug(TM, "update ports on gate %d", gate->get_object_id());

  // in a first iteration over all template ports from the corresponding template
  // we check if there are gate ports to add
  if(gate->has_template()) {
    // iterate over template ports from the corresponding template

    debug(TM, "compare ports for gate with oid=%d with corresponding template (oid=%d)", gate->get_object_id(), gate_template->get_object_id());

    for(GateTemplate::port_iterator tmpl_port_iter = gate_template->ports_begin();
	tmpl_port_iter != gate_template->ports_end(); ++tmpl_port_iter) {
      GateTemplatePort_shptr tmpl_port = *tmpl_port_iter;
      assert(tmpl_port != NULL);

      if(!gate->has_template_port(tmpl_port) && gate->has_orientation()) {
	debug(TM, "adding a new port to gate, because the gate has no reference to the gate port template %d.", tmpl_port->get_object_id());
	GatePort_shptr new_gate_port(new GatePort(gate, tmpl_port, port_diameter));
	new_gate_port->set_object_id(get_new_object_id());
	gate->add_port(new_gate_port); // will set coordinates, too

	assert(gate->get_layer() != NULL);
	add_object(gate->get_layer()->get_layer_pos(), new_gate_port);
      }
    }
  }

  std::list<GatePort_shptr> ports_to_remove;


  // iterate over gate ports
  for(Gate::port_iterator port_iter = gate->ports_begin();
      port_iter != gate->ports_end(); ++port_iter) {

    //debug(TM, "iterating over ports");
    GatePort_shptr gate_port = *port_iter;
    assert(gate_port != NULL);

    if(gate->has_template()) {

      GateTemplate_shptr tmpl = gate->get_gate_template();
      assert(tmpl != NULL);

      GateTemplatePort_shptr tmpl_port = gate_port->get_template_port();
      assert(tmpl_port != NULL);

      bool has_template_port = tmpl->has_template_port(tmpl_port->get_object_id());

      if(has_template_port) {
	GateTemplatePort_shptr tmpl_port = gate_port->get_template_port();
	// reset port coordinates
	if(gate->has_orientation()) {
	  unsigned int x, y;
	  x = gate->get_relative_x_position_within_gate(tmpl_port->get_x());
	  y = gate->get_relative_y_position_within_gate(tmpl_port->get_y());
	  gate_port->set_x(x + gate->get_min_x());
	  gate_port->set_y(y + gate->get_min_y());
	  gate_port->set_name(tmpl_port->get_name());
	}
      }
      // unset port coordinates
      else {
	debug(TM, "should remove port with oid=%d from gate with oid %d", gate_port->get_object_id(), gate->get_object_id());
	ports_to_remove.push_back(gate_port);
      }
    }
    else {
      debug(TM, "should remove port with oid=%d from gate with oid=%d, because gate has no template",  gate_port->get_object_id(), gate->get_object_id());
      ports_to_remove.push_back(gate_port);
    }
  }

  for(std::list<GatePort_shptr>::iterator iter = ports_to_remove.begin();
      iter != ports_to_remove.end(); ++iter) {
    debug(TM, "remove real port:");
    (*iter)->print();
    gate->remove_port(*iter);
    remove_object(*iter);
  }

}

void LogicModel::update_ports(GateTemplate_shptr gate_template) {

  if(gate_template == NULL)
    throw InvalidPointerException("Invalid parameter for update_ports()");

  // iterate over all gates ...
  for(gate_collection::iterator g_iter = gates.begin();
      g_iter != gates.end(); ++g_iter) {
    Gate_shptr gate = (*g_iter).second;
    if(gate->get_gate_template() == gate_template) {
      debug(TM, "update ports on gate with id %d", gate->get_object_id());
      update_ports(gate);
    }
  }
}


layer_id_t LogicModel::get_new_layer_id() {
  return get_new_object_id();
}

void LogicModel::add_layer(layer_position_t pos, Layer_shptr new_layer) {

  if(layers.size() <= pos) layers.resize(pos + 1);

  if(layers[pos] != NULL)
    throw DegateLogicException("There is already a layer for this layer number.");
  else {
    if(!new_layer->is_empty()) throw DegateLogicException("You must add an empty layer.");
    if(!new_layer->has_valid_layer_id()) new_layer->set_layer_id(get_new_layer_id());
    layers[pos] = new_layer;
    new_layer->set_layer_pos(pos);
  }

  if(current_layer == NULL) current_layer = get_layer(0);
  if(current_layer == NULL) current_layer = new_layer;
}


void LogicModel::add_layer(layer_position_t pos) {
  Layer_shptr new_layer(new Layer(bounding_box));
  add_layer(pos, new_layer);
}

Layer_shptr LogicModel::get_layer(layer_position_t pos) {
  return layers.at(pos);
}

Layer_shptr LogicModel::get_layer_by_id(layer_id_t lid) {
  BOOST_FOREACH(Layer_shptr l, layers) {
    if(l->has_valid_layer_id() && l->get_layer_id() == lid)
      return l;
  }

  throw CollectionLookupException("Can't find a matching layer.");
}

void LogicModel::set_layers(layer_collection layers) {

  std::list<Layer_shptr> layers_to_remove;


  if(this->layers.size() > 0) {
    /*
      We have a vector of old layers and should set a vector with new layers.
      Therefore we need to get a list of layers to remove.
    */

    // iterate over present (old) layers
    for(layer_collection::const_iterator i = this->layers.begin(); i != this->layers.end(); ++i) {

      bool found_in_new = false;
      for(layer_collection::const_iterator i2 = layers.begin(); i2 != layers.end(); ++i2) {
	if((*i2)->get_layer_id() == (*i)->get_layer_id()) found_in_new = true;
      }

      if(!found_in_new) layers_to_remove.push_back(*i);
    }
  }

  BOOST_FOREACH(Layer_shptr l, layers_to_remove) remove_layer(l);

  // set new layers
  this->layers = layers;
}

void LogicModel::remove_layer(layer_position_t pos) {
  remove_layer(layers.at(pos));
}

void LogicModel::remove_layer(Layer_shptr layer) {

  // Iterate over layer objects and place them in a remove list.
  std::list<PlacedLogicModelObject_shptr> remove_list;

  for(Layer::object_iterator i = layer->objects_begin();
      i != layer->objects_end(); ++i) remove_list.push_back(*i);

  // Remove objects from logic model.
  BOOST_FOREACH(PlacedLogicModelObject_shptr o, remove_list) remove_object(o);

  // Unset background image. It will remove the image files, too.
  layer->unset_image();

  // Remove layer container.
  layers.erase(remove(layers.begin(), layers.end(), layer),
	       layers.end());

}

void LogicModel::set_current_layer(layer_position_t pos) {
  current_layer = layers[pos];
}

Layer_shptr LogicModel::get_current_layer() {
  return current_layer;
}

GateLibrary_shptr LogicModel::get_gate_library() {
  return gate_library;
}

void LogicModel::set_gate_library(GateLibrary_shptr new_gate_lib) {
  if(gate_library != NULL) {
    // XXX
  }
  gate_library = new_gate_lib;
}

void LogicModel::add_net(Net_shptr net) {
  if(net == NULL) throw InvalidPointerException();

  if(!net->has_valid_object_id()) net->set_object_id(get_new_object_id());
  if(nets.find(net->get_object_id()) != nets.end()) {
    boost::format f("Error in add_net(). Net with ID %1% already exists");
    f % net->get_object_id();
    throw DegateRuntimeException(f.str());
  }
  nets[net->get_object_id()] = net;
}


Net_shptr LogicModel::get_net(object_id_t net_id) {
  if(nets.find(net_id) == nets.end()) {
    boost::format f("Failed to get net with OID %1%, because it is not registered in the set of nets.");
    f % net_id;
    throw CollectionLookupException(f.str());
  }
  return nets[net_id];
}

void LogicModel::remove_net(Net_shptr net) {
  if(!net->has_valid_object_id())
    throw InvalidObjectIDException("The net object has no object ID.");
  else if(nets.find(net->get_object_id()) == nets.end()) {
    boost::format f("Failed to remove net with OID %1%, because it is not registered in the set of nets.");
    f % net->get_object_id();
    throw CollectionLookupException(f.str());
  }
  else {
    while(net->size() > 0) {

      // get an object ID from the net
      object_id_t oid = *(net->begin());

      // logic check: this object should be known
      if(objects.find(oid) == objects.end()) throw CollectionLookupException();

      // the logic model object should be connectable
      if(ConnectedLogicModelObject_shptr o =
	 std::dynamic_pointer_cast<ConnectedLogicModelObject>(objects[oid])) {

	// unconnect object from net and net from object
	o->remove_net();
      }
      else
	throw DegateLogicException("Can't dynamic cast to a shared ptr of "
				   "ConnectedLogicModelObject, but the object "
				   "must be of that type, because it is "
				   "referenced from a net.");
    }

    // remove the net
    //nets[net->get_object_id()].reset();
    size_t n = nets.erase(net->get_object_id());
    assert(n == 1);
  }
}

LogicModel::object_collection::iterator LogicModel::objects_begin() {
  return objects.begin();
}

LogicModel::object_collection::iterator LogicModel::objects_end() {
  return objects.end();
}

LogicModel::gate_collection::iterator LogicModel::gates_begin() {
  return gates.begin();
}

LogicModel::gate_collection::iterator LogicModel::gates_end() {
  return gates.end();
}

LogicModel::via_collection::iterator LogicModel::vias_begin() {
  return vias.begin();
}

LogicModel::via_collection::iterator LogicModel::vias_end() {
  return vias.end();
}

LogicModel::layer_collection::iterator LogicModel::layers_begin() {
  return layers.begin();
}

LogicModel::layer_collection::iterator LogicModel::layers_end() {
  return layers.end();
}

LogicModel::net_collection::iterator LogicModel::nets_begin() {
  return nets.begin();
}

LogicModel::net_collection::iterator LogicModel::nets_end() {
  return nets.end();
}

LogicModel::annotation_collection::iterator LogicModel::annotations_begin() {
  return annotations.begin();
}

LogicModel::annotation_collection::iterator LogicModel::annotations_end() {
  return annotations.end();
}


unsigned int LogicModel::get_num_layers() const {
  return layers.size();
}

Module_shptr LogicModel::get_main_module() const {
  return main_module;
}

void LogicModel::set_main_module(Module_shptr main_module) {
  this->main_module = main_module;
  main_module->set_main_module(); // set the root-node-state
}

void LogicModel::reset_removed_remote_objetcs_list() {
  removed_remote_oids.clear();
}

std::list<object_id_t> const & LogicModel::get_removed_remote_objetcs_list() {
  return removed_remote_oids;
}

void LogicModel::update_roid_mapping(object_id_t remote_oid, object_id_t local_oid) {
  roid_mapping[remote_oid] = local_oid;
}

object_id_t LogicModel::get_local_oid_for_roid(object_id_t remote_oid) {
  roid_mapping_t::const_iterator found = roid_mapping.find(remote_oid);
  if(found == roid_mapping.end())
    return 0;
  else {
    assert(found->second != 0);
    return found->second;
  }
}

void LogicModel::set_default_gate_port_diameter(diameter_t port_diameter) {
  this->port_diameter = port_diameter;
}<|MERGE_RESOLUTION|>--- conflicted
+++ resolved
@@ -364,11 +364,7 @@
     PlacedLogicModelObject_shptr plo = p.second;
     RemoteObject_shptr ro;
 
-<<<<<<< HEAD
-    if((ro = std::tr1::dynamic_pointer_cast<RemoteObject>(plo))) {
-=======
     if(ro = std::dynamic_pointer_cast<RemoteObject>(plo)) {
->>>>>>> 1a291237
 
       object_id_t local_id = plo->get_object_id();
 
