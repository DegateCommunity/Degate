/* -*-c++-*-
 
  This file is part of the IC reverse engineering tool degate.
 
  Copyright 2008, 2009 by Martin Schobert
 
  Degate is free software: you can redistribute it and/or modify
  it under the terms of the GNU General Public License as published by
  the Free Software Foundation, either version 3 of the License, or
  any later version.
 
  Degate is distributed in the hope that it will be useful,
  but WITHOUT ANY WARRANTY; without even the implied warranty of
  MERCHANTABILITY or FITNESS FOR A PARTICULAR PURPOSE.  See the
  GNU General Public License for more details.
 
  You should have received a copy of the GNU General Public License
  along with degate. If not, see <http://www.gnu.org/licenses/>.
 
*/

#include "AnnotationListWin.h"

#include <gdkmm/window.h>
#include <gtkmm/stock.h>

#include <assert.h>
#include <stdlib.h>
#include <string.h>

#include <iostream>
#include <set>
#include <boost/lexical_cast.hpp>

#include <globals.h>
#include <boost/lexical_cast.hpp>

using namespace degate;

AnnotationListWin::AnnotationListWin(Gtk::Window *parent, degate::LogicModel_shptr lmodel) :
  GladeFileLoader("annotation_list.glade", "annotation_list_dialog") {

  this->lmodel = lmodel;
  this->parent = parent;
  assert(lmodel);

  if(pDialog) {

    // connect signals
    refXml->get_widget("close_button", pCloseButton);
    if(pCloseButton)
      pCloseButton->signal_clicked().connect(sigc::mem_fun(*this, &AnnotationListWin::on_close_button_clicked));
    
    refXml->get_widget("goto_button", pGotoButton);
    if(pGotoButton) {
      pGotoButton->grab_focus();
      pGotoButton->signal_clicked().connect(sigc::mem_fun(*this, &AnnotationListWin::on_goto_button_clicked) );
    }

    refXml->get_widget("entry_filter_by_layer", entry_filter_by_layer);
    if(entry_filter_by_layer)
      entry_filter_by_layer->signal_changed().connect(sigc::mem_fun(*this, &AnnotationListWin::on_entry_changed) );

    refXml->get_widget("entry_filter_by_class", entry_filter_by_class);
    if(entry_filter_by_class)
      entry_filter_by_class->signal_changed().connect(sigc::mem_fun(*this, &AnnotationListWin::on_entry_changed) );

    
   
    refListStore = Gtk::ListStore::create(m_Columns);
    
    refXml->get_widget("treeview", pTreeView);
    if(pTreeView) {
      pTreeView->set_model(refListStore);
      
      pTreeView->append_column("Layer", m_Columns.m_col_layer_pos);
      pTreeView->append_column("Class", m_Columns.m_col_annotation_class);

      {
	int view_column = pTreeView->append_column_editable("Name", m_Columns.m_col_name);
	Gtk::CellRenderer *renderer = pTreeView->get_column_cell_renderer(view_column - 1);
	Gtk::CellRendererText *text_renderer = dynamic_cast<Gtk::CellRendererText *>(renderer);
	if(text_renderer) {
	  text_renderer->signal_edited().connect(sigc::mem_fun(*this, &AnnotationListWin::on_edited_name));
	  text_renderer->property_editable() = true;
	}
      }

      {
	int view_column = pTreeView->append_column_editable("Description", m_Columns.m_col_description);
	
	Gtk::CellRenderer *renderer = pTreeView->get_column_cell_renderer(view_column - 1);
	Gtk::CellRendererText *text_renderer = dynamic_cast<Gtk::CellRendererText *>(renderer);
	if(text_renderer) {
	  text_renderer->signal_edited().connect(sigc::mem_fun(*this, &AnnotationListWin::on_edited_description));
	  text_renderer->property_editable() = true;
	}
      }

      // signal
      Glib::RefPtr<Gtk::TreeSelection> refTreeSelection = pTreeView->get_selection();
      refTreeSelection->signal_changed().connect(sigc::mem_fun(*this, &AnnotationListWin::on_selection_changed));

    }
    
  }

}



AnnotationListWin::~AnnotationListWin() {
}

void AnnotationListWin::on_edited_name(const Glib::ustring & path, const Glib::ustring & new_text) {
  Gtk::TreePath tpath(path);
  Gtk::TreeModel::iterator iter = refListStore->get_iter(tpath);
  if(iter) {
    Gtk::TreeModel::Row row = *iter;
    row[m_Columns.m_col_name] = new_text;
    Annotation_shptr a = row[m_Columns.m_col_object_ptr];
    assert(a != NULL);
    a->set_name(new_text.c_str());
  }

}

void AnnotationListWin::on_edited_description(const Glib::ustring & path, const Glib::ustring & new_text) {
  Gtk::TreePath tpath(path);
  Gtk::TreeModel::iterator iter = refListStore->get_iter(tpath);
  if(iter) {
    Gtk::TreeModel::Row row = *iter;
    row[m_Columns.m_col_description] = new_text;
    Annotation_shptr a = row[m_Columns.m_col_object_ptr];
    assert(a != NULL);
    a->set_description(new_text.c_str());
  }
}

void AnnotationListWin::refresh() {
  clear_list();

<<<<<<< HEAD
  Annotation::class_id_t class_id;
  layer_position_t layer_pos;
=======
  Annotation::class_id_t class_id = 0;
  layer_position_t layer_pos = 0;

  try {
    class_id = boost::lexical_cast<Annotation::class_id_t>(entry_filter_by_class->get_text());
    layer_pos = boost::lexical_cast<layer_position_t>(entry_filter_by_layer->get_text());
  }
  catch(boost::bad_lexical_cast &) {
  }
>>>>>>> b62047b2

  class_id = boost::lexical_cast<Annotation::class_id_t>(entry_filter_by_class->get_text().c_str());
  layer_pos = boost::lexical_cast<layer_position_t>(entry_filter_by_layer->get_text().c_str());

  // there should be no exception, but else we will pass it 
  
  for(LogicModel::annotation_collection::iterator iter = lmodel->annotations_begin();
      iter != lmodel->annotations_end(); ++iter) {
    
    Annotation_shptr annotation = iter->second;
    
    Layer_shptr layer = annotation->get_layer();
    
    bool add = true;
    
    if(entry_filter_by_layer->get_text().size() > 0 &&
       layer->get_layer_pos() != layer_pos) add = false;
    
    if(entry_filter_by_class->get_text().size() > 0 &&
       annotation->get_class_id() != class_id) add = false;
    
    if(add) {
      Gtk::TreeModel::Row row = *(refListStore->append());
      
      row[m_Columns.m_col_layer_pos] = layer->get_layer_pos();
      row[m_Columns.m_col_annotation_class] = annotation->get_class_id();
      row[m_Columns.m_col_name] = annotation->get_name();
      row[m_Columns.m_col_description] = annotation->get_description();
      row[m_Columns.m_col_object_ptr] = annotation;
    }
  }
  
}

void AnnotationListWin::show() {

  refresh();
  pDialog->show();
}

void AnnotationListWin::clear_list() {
  refListStore->clear();
  pGotoButton->set_sensitive(false);
}


void AnnotationListWin::on_close_button_clicked() {
  pDialog->hide();
}

void AnnotationListWin::on_goto_button_clicked() {
  Glib::RefPtr<Gtk::TreeSelection> refTreeSelection =  pTreeView->get_selection();
  if(refTreeSelection) {
    Gtk::TreeModel::iterator iter = refTreeSelection->get_selected();
    if(*iter) {
      Gtk::TreeModel::Row row = *iter;

      Annotation_shptr object_ptr(row[m_Columns.m_col_object_ptr]);
      assert(object_ptr != NULL);

      signal_goto_button_clicked_(object_ptr);
    }
  }
}

sigc::signal<void, degate::PlacedLogicModelObject_shptr>& 
AnnotationListWin::signal_goto_button_clicked() {
  return signal_goto_button_clicked_;
}


void AnnotationListWin::on_selection_changed() {
  pGotoButton->set_sensitive(true);
}

void AnnotationListWin::on_entry_changed() {
  refresh();
}<|MERGE_RESOLUTION|>--- conflicted
+++ resolved
@@ -140,10 +140,6 @@
 void AnnotationListWin::refresh() {
   clear_list();
 
-<<<<<<< HEAD
-  Annotation::class_id_t class_id;
-  layer_position_t layer_pos;
-=======
   Annotation::class_id_t class_id = 0;
   layer_position_t layer_pos = 0;
 
@@ -153,10 +149,6 @@
   }
   catch(boost::bad_lexical_cast &) {
   }
->>>>>>> b62047b2
-
-  class_id = boost::lexical_cast<Annotation::class_id_t>(entry_filter_by_class->get_text().c_str());
-  layer_pos = boost::lexical_cast<layer_position_t>(entry_filter_by_layer->get_text().c_str());
 
   // there should be no exception, but else we will pass it 
   
