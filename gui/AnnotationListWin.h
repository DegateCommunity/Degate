--- conflicted
+++ resolved
@@ -44,11 +44,7 @@
     }
     
     Gtk::TreeModelColumn<degate::layer_position_t> m_col_layer_pos;
-<<<<<<< HEAD
-    Gtk::TreeModelColumn<unsigned int> m_col_annotation_class;
-=======
     Gtk::TreeModelColumn<degate::Annotation::class_id_t> m_col_annotation_class;
->>>>>>> b62047b2
     Gtk::TreeModelColumn<Glib::ustring> m_col_name;
     Gtk::TreeModelColumn<Glib::ustring> m_col_description;
     Gtk::TreeModelColumn<degate::Annotation_shptr> m_col_object_ptr;
