--- conflicted
+++ resolved
@@ -446,23 +446,14 @@
 
         QObject::connect(&auto_save_timer, SIGNAL(timeout()), this, SLOT(auto_save()));
 
-<<<<<<< HEAD
         QThreadPool::globalInstance()->setMaxThreadCount(Configuration::get_max_concurrent_thread_count());
 
-        // Workaround for a bug on Windows that occurs when using QOpenGLWidget + fullscreen mode.
-        // See: https://doc.qt.io/qt-6/windows-issues.html#fullscreen-opengl-based-windows.
-        #ifdef SYS_WINDOWS
-            HWND handle = reinterpret_cast<HWND>(window()->winId());
-            SetWindowLongPtr(handle, GWL_STYLE, GetWindowLongPtr(handle, GWL_STYLE) | WS_BORDER);
-        #endif
-=======
 // Workaround for a bug on Windows that occurs when using QOpenGLWidget + fullscreen mode.
 // See: https://doc.qt.io/qt-6/windows-issues.html#fullscreen-opengl-based-windows.
 #ifdef SYS_WINDOWS
         HWND handle = reinterpret_cast<HWND>(window()->winId());
         SetWindowLongPtr(handle, GWL_STYLE, GetWindowLongPtr(handle, GWL_STYLE) | WS_BORDER);
 #endif
->>>>>>> 3dc2861a
 
         // Check for updates.
         if (PREFERENCES_HANDLER.get_preferences().automatic_updates_check)
@@ -745,7 +736,7 @@
         {
             res = dialog.exec();
         }
-        catch(const std::exception& e)
+        catch (const std::exception& e)
         {
             std::cerr << e.what() << '\n';
         }
@@ -764,14 +755,8 @@
             status_bar.showMessage(tr("Created a new project."), SECOND(DEFAULT_STATUS_MESSAGE_DURATION));
         }
         else
-<<<<<<< HEAD
-        {
-            status_bar.showMessage(tr("New project creation operation cancelled."), SECOND(DEFAULT_STATUS_MESSAGE_DURATION));
-        }
-=======
             status_bar.showMessage(tr("New project creation operation cancelled."),
                                    SECOND(DEFAULT_STATUS_MESSAGE_DURATION));
->>>>>>> 3dc2861a
     }
 
     void MainWindow::on_menu_project_create_subproject()
@@ -1545,14 +1530,8 @@
         try
         {
             std::shared_ptr<Project> imported_project = nullptr;
-<<<<<<< HEAD
-
             // First try, in worker thread
-            progress_dialog.set_job([&]
-            {
-=======
             progress_dialog.set_job([&] {
->>>>>>> 3dc2861a
                 try
                 {
                     imported_project = project_importer.import_all(path);
