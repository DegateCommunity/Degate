/**
 * This file is part of the IC reverse engineering tool Degate.
 *
 * Copyright 2008, 2009, 2010 by Martin Schobert
 * Copyright 2019-2020 Dorian Bachelot
 *
 * Degate is free software: you can redistribute it and/or modify
 * it under the terms of the GNU General Public License as published by
 * the Free Software Foundation, either version 3 of the License, or
 * any later version.
 *
 * Degate is distributed in the hope that it will be useful,
 * but WITHOUT ANY WARRANTY; without even the implied warranty of
 * MERCHANTABILITY or FITNESS FOR A PARTICULAR PURPOSE.  See the
 * GNU General Public License for more details.
 *
 * You should have received a copy of the GNU General Public License
 * along with degate. If not, see <http://www.gnu.org/licenses/>.
 *
 */

#include "GUI/Workspace/WorkspaceRenderer.h"
#include "GUI/Dialog/GateEditDialog.h"
#include "GUI/Dialog/AnnotationEditDialog.h"
#include "GUI/Preferences/PreferencesHandler.h"
#include "GUI/Workspace/WorkspaceNotifier.h"

namespace degate
{

	WorkspaceRenderer::WorkspaceRenderer(QWidget* parent)
            : QOpenGLWidget(parent),
              background(this),
              gates(this),
              annotations(this),
              emarkers(this),
              vias(this),
              wires(this),
              selection_tool(this),
              wire_tool(this),
              regular_grid(this)
    {
		setFocusPolicy(Qt::StrongFocus);
		setCursor(Qt::CrossCursor);
		setMouseTracking(true);

		selected_objects.set_object_update_function(std::bind(&WorkspaceRenderer::update_object, this, std::placeholders::_1));
	}

	WorkspaceRenderer::~WorkspaceRenderer()
	{
        // Prevent cleanup if OpenGL functions wheren't initialized
        if (!initialized)
            return;

		makeCurrent();

        this->cleanup();

		doneCurrent();

		auto updated_preferences = PREFERENCES_HANDLER.get_preferences();
        updated_preferences.show_grid = draw_grid;
        PREFERENCES_HANDLER.update(updated_preferences);
	}

	void WorkspaceRenderer::update_screen()
	{
		makeCurrent();

		if (project == nullptr)
			return;

        background.update();
		gates.update();
		annotations.update();
        emarkers.update();
        vias.update();
        wires.update();

		update();
	}

    void WorkspaceRenderer::update_objects()
    {
        makeCurrent();

        if (project == nullptr)
            return;

        gates.update();
        emarkers.update();
        vias.update();
        wires.update();

        update();
    }

    void WorkspaceRenderer::update_type(PlacedLogicModelObject_shptr& object)
    {
        makeCurrent();

        if (project == nullptr)
            return;

        if (std::dynamic_pointer_cast<Gate>(object) || std::dynamic_pointer_cast<GatePort>(object))
        {
            gates.update();
        }
        else if (std::dynamic_pointer_cast<Annotation>(object))
        {
            annotations.update();
        }
        else if (std::dynamic_pointer_cast<EMarker>(object))
        {
            emarkers.update();
        }
        else if (std::dynamic_pointer_cast<Via>(object))
        {
            vias.update();
        }
        else if (std::dynamic_pointer_cast<Wire>(object))
        {
            wires.update();
        }

        update();
    }

    void WorkspaceRenderer::update_background()
    {
        makeCurrent();

        if (project == nullptr)
            return;

        background.update();

        update();
    }

    void WorkspaceRenderer::update_gates()
    {
        makeCurrent();

        if (project == nullptr)
            return;

        gates.update();

        update();
    }

    void WorkspaceRenderer::update_annotations()
    {
        makeCurrent();

        if (project == nullptr)
            return;

        annotations.update();

        update();
    }

    void WorkspaceRenderer::update_emarkers()
    {
        makeCurrent();

        if (project == nullptr)
            return;

        emarkers.update();

        update();
    }

    void WorkspaceRenderer::update_vias()
    {
        makeCurrent();

        if (project == nullptr)
            return;

        vias.update();

        update();
    }

    void WorkspaceRenderer::update_wires()
    {
        makeCurrent();

        if (project == nullptr)
            return;

        wires.update();

        update();
    }

    void WorkspaceRenderer::update_regular_grid()
    {
        makeCurrent();

        if (project == nullptr)
            return;

        regular_grid.update();

        update();
    }

	void WorkspaceRenderer::set_project(const Project_shptr& new_project)
	{
	    reset_area_selection();
	    reset_selection();
	    reset_wire_tool();

		project = new_project;

		background.set_project(new_project);
		gates.set_project(new_project);
		annotations.set_project(new_project);
        emarkers.set_project(new_project);
        vias.set_project(new_project);
        wires.set_project(new_project);
        selection_tool.set_project(new_project);
        wire_tool.set_project(new_project);
        regular_grid.set_project(new_project);

        makeCurrent();

        regular_grid.viewport_update(BoundingBox(viewport_min_x, viewport_max_x, viewport_min_y, viewport_max_y));
        regular_grid.update();

        // Reset scale
        scale = 1.0;

        // If project set, then center view and max zoom out
        if (project != nullptr)
        {
            if (width() < height())
            {
                set_projection(static_cast<float>(project->get_width()) / static_cast<float>(width()),
                               project->get_width() / 2.0,
                               project->get_height() / 2.0);
            }
            else
            {
                set_projection(static_cast<float>(project->get_height()) / static_cast<float>(height()),
                               project->get_width() / 2.0,
                               project->get_height() / 2.0);
            }
        }
        else
        {
            // Otherwise, just center the view
            center_view(QPointF{width() / 2.0, height() / 2.0});
        }
            
        update_screen();
	}

	bool WorkspaceRenderer::has_area_selection()
	{
		return selection_tool.has_selection();
	}

	BoundingBox WorkspaceRenderer::get_area_selection()
	{
		return selection_tool.get_selection_box();
	}

    BoundingBox WorkspaceRenderer::get_safe_area_selection()
    {
	    return get_safe_bounding_box(get_area_selection());
    }

    ObjectSet& WorkspaceRenderer::get_selected_objects()
	{
		return selected_objects;
	}

    void WorkspaceRenderer::add_object_to_selection(PlacedLogicModelObject_shptr& object)
    {
        selected_objects.add(object, project->get_logic_model());
    }

	void WorkspaceRenderer::reset_area_selection()
	{
        selection_tool.set_selection_state(false);
		update();
	}

	void WorkspaceRenderer::reset_selection()
	{
		if (selected_objects.empty())
			return;

        selected_objects.clear();
	}

    void WorkspaceRenderer::reset_wire_tool()
    {
        wire_tool.reset_line_drawing();
        last_created_wire = nullptr;

        update();
    }

    void WorkspaceRenderer::use_area_selection_tool()
    {
        reset_selection();
        wire_tool.reset_line_drawing();

        current_tool = WorkspaceTool::AREA_SELECTION;

        update();
    }

    void WorkspaceRenderer::use_wire_tool()
    {
	    reset_area_selection();
	    reset_selection();

        current_tool = WorkspaceTool::WIRE;

        update();
    }

	bool WorkspaceRenderer::has_selection()
	{
		if (selected_objects.empty())
			return false;
		else
			return true;
	}

	void WorkspaceRenderer::show_gates(bool value)
	{
		draw_gates = value;

		update();
	}

	void WorkspaceRenderer::show_gates_name(bool value)
	{
		draw_gates_name = value;

		update();
	}

	void WorkspaceRenderer::show_ports(bool value)
	{
		draw_ports = value;

		update();
	}

	void WorkspaceRenderer::show_ports_name(bool value)
	{
		draw_ports_name = value;

		update();
	}

	void WorkspaceRenderer::show_annotations(bool value)
	{
		draw_annotations = value;

		update();
	}

	void WorkspaceRenderer::show_annotations_name(bool value)
	{
		draw_annotations_name = value;

		update();
	}

    void WorkspaceRenderer::show_emarkers(bool value)
    {
        draw_emarkers = value;

        update();
    }

    void WorkspaceRenderer::show_emarkers_name(bool value)
    {
        draw_emarkers_name = value;

        update();
    }

    void WorkspaceRenderer::show_vias(bool value)
    {
        draw_vias = value;

        update();
    }

    void WorkspaceRenderer::show_vias_name(bool value)
    {
        draw_vias_name = value;

        update();
    }

    void WorkspaceRenderer::show_wires(bool value)
    {
        draw_wires = value;

        update();
    }

    void WorkspaceRenderer::show_grid(bool value)
    {
        draw_grid = value;

        if (draw_grid == true)
        {
            makeCurrent();
            regular_grid.update();
            update();
        }
    }

    void WorkspaceRenderer::update_grid()
    {
        if (draw_grid == true)
        {
            makeCurrent();
            regular_grid.update();
            update();
        }
    }

	void WorkspaceRenderer::free_textures()
	{
		background.free_textures();
	}

    void WorkspaceRenderer::cleanup()
    {
        WorkspaceNotifier::get_instance().undefine(WorkspaceTarget::Workspace);

        makeCurrent();

        // Delete opengl objects here
        Text::delete_context();
    }

	void WorkspaceRenderer::initializeGL()
	{
		makeCurrent();

		initializeOpenGLFunctions();

        initialized = true;

		Text::init_context();

        //QColor color = QApplication::palette().color(QWidget::backgroundRole());
        //glClearColor(color.red() / 255.0, color.green() / 255.0, color.blue() / 255.0, 1.0);

		glClearColor(0.0, 0.0, 0.0, 1.0);
		glEnable(GL_BLEND);
        glBlendFuncSeparate(GL_SRC_ALPHA, GL_ONE_MINUS_SRC_ALPHA, GL_ZERO, GL_ONE);
        glDisable(GL_LINE_SMOOTH);

		background.init();
		gates.init();
		annotations.init();
        emarkers.init();
        vias.init();
		selection_tool.init();
		wires.init();
        wire_tool.init();
        regular_grid.init();

        // Get and print OpenGL version
        QOpenGLContext *ctx = QOpenGLContext::currentContext();
        QSurfaceFormat sf = ctx->format();
        debug(TM, "OpenGL version: %d.%d.%d", sf.majorVersion(), sf.minorVersion(), sf.profile());

        // Get and print GLSL version
        QOpenGLFunctions *glFuncs = QOpenGLContext::currentContext()->functions();
        debug(TM, "GLSL version: %s", glFuncs->glGetString(GL_SHADING_LANGUAGE_VERSION));
<<<<<<< HEAD

        connect(context(), &QOpenGLContext::aboutToBeDestroyed, this, &WorkspaceRenderer::cleanup);

        // Define the draw notification for the workspace (renderer), just a repaint
        WorkspaceNotifier::get_instance().define(WorkspaceTarget::Workspace, WorkspaceNotification::Draw, [=](){
            this->repaint();
        });
=======
>>>>>>> 04685b08
	}

	void WorkspaceRenderer::paintGL()
	{
		makeCurrent();

		glClear(GL_COLOR_BUFFER_BIT | GL_DEPTH_BUFFER_BIT);

		background.draw(projection);

		if (draw_wires)
		    wires.draw(projection);

		if (draw_annotations)
			annotations.draw(projection);

		if (draw_annotations_name)
			annotations.draw_name(projection);

		if (draw_gates)
			gates.draw(projection);

		if (draw_gates_name)
			gates.draw_gates_name(projection);

		if (draw_ports)
			gates.draw_ports(projection);

		if (draw_ports_name)
			gates.draw_ports_name(projection);

        if (draw_emarkers)
            emarkers.draw(projection);

        if (draw_emarkers_name)
            emarkers.draw_name(projection);

        if (draw_vias)
            vias.draw(projection);

        if (draw_vias_name)
            vias.draw_name(projection);

        if (current_tool == WorkspaceTool::AREA_SELECTION)
		    selection_tool.draw(projection);

        if (current_tool == WorkspaceTool::WIRE)
            wire_tool.draw(projection);

        if (draw_grid)
            regular_grid.draw(projection);
	}

	void WorkspaceRenderer::resizeGL(int w, int h)
	{
		makeCurrent();

		glViewport(0, 0, w, h);

		set_projection(NO_ZOOM, center_x, center_y);
	}

	QPointF WorkspaceRenderer::get_widget_mouse_position() const
	{
		const QPointF qt_widget_relative = mapFromGlobal(QCursor::pos());
		return QPointF(qt_widget_relative.x(), qt_widget_relative.y());
	}

	QPointF WorkspaceRenderer::get_opengl_mouse_position() const
	{
		const QPointF widget_mouse_position = get_widget_mouse_position();
        return QPointF(viewport_min_x + widget_mouse_position.x() * scale,
                       viewport_min_y + widget_mouse_position.y() * scale);
	}

    QPointF WorkspaceRenderer::get_safe_opengl_mouse_position() const
    {
	    return get_safe_position(get_opengl_mouse_position());
    }

    WorkspaceTool WorkspaceRenderer::get_current_tool() const
    {
	    return current_tool;
    }

    void WorkspaceRenderer::update_object(PlacedLogicModelObject_shptr object)
    {
        if (object == nullptr)
            return;

        makeCurrent();

        if (Gate_shptr gate = std::dynamic_pointer_cast<Gate>(object))
        {
            gates.update(gate);
        }
        else if (GatePort_shptr gate_port = std::dynamic_pointer_cast<GatePort>(object))
        {
            gates.update(gate_port);
        }

        if (object->get_layer() == project->get_logic_model()->get_current_layer())
        {
            if (Annotation_shptr annotation = std::dynamic_pointer_cast<Annotation>(object))
            {
                annotations.update(annotation);
            }
            else if (EMarker_shptr emarker = std::dynamic_pointer_cast<EMarker>(object))
            {
                emarkers.update(emarker);
            }
            else if (Via_shptr via = std::dynamic_pointer_cast<Via>(object))
            {
                vias.update(via);
            }
            else if (Wire_shptr wire = std::dynamic_pointer_cast<Wire>(object))
            {
                wires.update(wire);
            }
        }

        update();
    }

    void WorkspaceRenderer::center_view(QPointF point)
    {
        set_projection(NO_ZOOM, point.x(), point.y());
    }

	void WorkspaceRenderer::set_projection(float scale_factor, float new_center_x, float new_center_y)
	{
		scale *= scale_factor;

		center_x = new_center_x;
		center_y = new_center_y;

		viewport_min_x = center_x - (static_cast<float>(width()) * scale) / 2.0;
		viewport_min_y = center_y - (static_cast<float>(height()) * scale) / 2.0;
		viewport_max_x = center_x + (static_cast<float>(width()) * scale) / 2.0;
		viewport_max_y = center_y + (static_cast<float>(height()) * scale) / 2.0;

        background.update_viewport(viewport_min_x, viewport_max_x, viewport_min_y, viewport_max_y, static_cast<float>(width()), static_cast<float>(height()));

        regular_grid.viewport_update(BoundingBox(viewport_min_x, viewport_max_x, viewport_min_y, viewport_max_y));

        if (draw_grid)
            regular_grid.update();

		projection.setToIdentity();
		projection.ortho(viewport_min_x, viewport_max_x, viewport_max_y, viewport_min_y, -1, 1);
	}

	void WorkspaceRenderer::mousePressEvent(QMouseEvent* event)
	{
        makeCurrent();

		QOpenGLWidget::mousePressEvent(event);

		mouse_last_pos = get_opengl_mouse_position();

		if (event->button() == Qt::LeftButton)
			setCursor(Qt::ClosedHandCursor);

        // Area selection + CTRL
        if (event->button() == Qt::RightButton &&
            current_tool == WorkspaceTool::AREA_SELECTION &&
            QApplication::keyboardModifiers().testFlag(Qt::ControlModifier))
        {
            reset_area_selection();
        }
	}

	void WorkspaceRenderer::mouseReleaseEvent(QMouseEvent* event)
	{
        makeCurrent();

		QOpenGLWidget::mouseReleaseEvent(event);

		if (event->button() == Qt::LeftButton)
			setCursor(Qt::CrossCursor);

		// Selection
		if (event->button() == Qt::LeftButton && !mouse_moved)
		{
			if (project == nullptr)
				return;

			QPointF pos = get_opengl_mouse_position();

			LogicModel_shptr lmodel = project->get_logic_model();
			Layer_shptr layer = lmodel->get_current_layer();
            PlacedLogicModelObject_shptr plo = layer->get_object_at_position(pos.x(),
                                                                             pos.y(),
                                                                             0,
                                                                             !draw_annotations,
                                                                             !draw_gates,
                                                                             !draw_ports,
                                                                             !draw_emarkers,
                                                                             !draw_vias,
                                                                             !draw_wires);

			// Check if there is a gate or gate port on the logic layer
            try
            {
                PlacedLogicModelObject_shptr logic_plo;
                layer = get_first_logic_layer(lmodel);
                logic_plo = layer->get_object_at_position(pos.x(),
                                                          pos.y(),
                                                          0,
                                                          true,
                                                          !draw_gates,
                                                          !draw_ports,
                                                          true,
                                                          true,
                                                          true);

                if (plo == nullptr)
                {
                    plo = logic_plo;
                }
                else if (std::dynamic_pointer_cast<GatePort>(logic_plo) != nullptr)
                {
                    plo = logic_plo;
                }
                else if (std::dynamic_pointer_cast<Via>(plo) == nullptr &&
                         std::dynamic_pointer_cast<EMarker>(plo) == nullptr &&
                         std::dynamic_pointer_cast<Gate>(logic_plo) != nullptr)
                {
                    plo = logic_plo;
                }
            }
            catch (CollectionLookupException const&)
            {
            }

            // If no CTRL reset selection (single selection)
			if (!selected_objects.empty() && !QApplication::keyboardModifiers().testFlag(Qt::ControlModifier))
				reset_selection();

			if (plo != nullptr)
			    add_object_to_selection(plo);
		}

        // Selection imply no area selection
        if (!mouse_moved && !selected_objects.empty() && current_tool == WorkspaceTool::AREA_SELECTION)
        {
            reset_area_selection();
            update();
        }

        // Wire tool
        if (event->button() == Qt::RightButton && current_tool == WorkspaceTool::WIRE && project != nullptr)
        {
            wire_tool.end_line_drawing();

            // Create wire
            Wire_shptr new_wire(new Wire(wire_tool.get_line()));
            new_wire->set_fill_color(project->get_default_color(DEFAULT_COLOR_WIRE));
            new_wire->set_diameter(project->get_default_wire_diameter());

            // Registre wire
            project->get_logic_model()->add_object(project->get_logic_model()->get_current_layer()->get_layer_pos(), new_wire);

            // Restart line drawing
            wire_tool.start_line_drawing(wire_tool.get_line().get_to_x(), wire_tool.get_line().get_to_y());

            // Connect to previous wire
            if (last_created_wire != nullptr)
            {
                ObjectSet set;
                set.add(last_created_wire);
                set.add(new_wire);

                connect_objects(project->get_logic_model(), set.begin(), set.end());
            }

            last_created_wire = new_wire;

            emit project_changed();

            update_wires();
        }

        // Area selection + CTRL
        if (event->button() == Qt::RightButton &&
            current_tool == WorkspaceTool::AREA_SELECTION &&
            selection_tool.is_object_selection_mode_active())
        {
            BoundingBox bb = get_safe_area_selection();
            reset_area_selection();

            Layer_shptr layer = project->get_logic_model()->get_current_layer();

            // Current layer
            for (Layer::qt_region_iterator iter = layer->region_begin(bb); iter != layer->region_end(); ++iter)
            {
                PlacedLogicModelObject_shptr plo = *iter;
                assert(plo != nullptr);

                selected_objects.add(plo);
            }

            try
            {
                layer = get_first_logic_layer(project->get_logic_model());
            }
            catch (std::exception&)
            {
            }

            if (project->get_logic_model()->get_current_layer() == layer)
                return;

            // Logic layer (gates and gate ports)
            for (Layer::qt_region_iterator iter = layer->region_begin(bb); iter != layer->region_end(); ++iter)
            {
                PlacedLogicModelObject_shptr plo = *iter;
                assert(plo != nullptr);

                if (std::dynamic_pointer_cast<GatePort>(plo) != nullptr ||
                    std::dynamic_pointer_cast<Gate>(plo) != nullptr)
                {
                    selected_objects.add(plo);
                }
            }

            selection_tool.set_object_selection_mode_state(false);
        }

        // Emit signal (for mouse context menu)
		if (event->button() == Qt::RightButton && !mouse_moved)
		    emit right_mouse_button_released();

		mouse_moved = false;
	}

	void WorkspaceRenderer::mouseMoveEvent(QMouseEvent* event)
	{
        makeCurrent();

		QOpenGLWidget::mouseMoveEvent(event);

		// Movement
		if (event->buttons() & Qt::LeftButton)
		{
            mouse_moved = true;

			float dx = get_opengl_mouse_position().x() - mouse_last_pos.x();
			float dy = get_opengl_mouse_position().y() - mouse_last_pos.y();

			center_x -= dx;
			center_y -= dy;
			set_projection(NO_ZOOM, center_x, center_y);

			update();
		}

		// Area selection
		if (event->buttons() & Qt::RightButton && current_tool == WorkspaceTool::AREA_SELECTION)
		{
            mouse_moved = true;

            // If there is no area selection, start new one and set new origin
            if (!selection_tool.has_selection())
            {
                selection_tool.set_selection_state(true);

                // Area selection + CTRL
                if (QApplication::keyboardModifiers().testFlag(Qt::ControlModifier))
                    selection_tool.set_object_selection_mode_state(true);
                else
                    selection_tool.set_object_selection_mode_state(false);

                selection_tool.set_origin(get_opengl_mouse_position().x(), get_opengl_mouse_position().y());
            }

            // Update other area extremity on mouse position
			selection_tool.update(get_opengl_mouse_position().x(), get_opengl_mouse_position().y());

            // If an object is selected, reset selection
			if (!selected_objects.empty())
			    reset_selection();

			update();
		}

		if (event->buttons() & Qt::RightButton && current_tool == WorkspaceTool::WIRE)
        {
            mouse_moved = true;

            if (wire_tool.has_ended())
                wire_tool.reset_line_drawing();

            if (!wire_tool.has_started())
                wire_tool.start_line_drawing(get_opengl_mouse_position().x(), get_opengl_mouse_position().y());

            wire_tool.update(get_opengl_mouse_position().x(), get_opengl_mouse_position().y());

            update();
        }

		// Mouse coords signal
		emit mouse_coords_changed(get_opengl_mouse_position().x(), get_opengl_mouse_position().y());
	}

	void WorkspaceRenderer::wheelEvent(QWheelEvent* event)
	{
        makeCurrent();

        QPoint wheel_delta = event->angleDelta();

        if (wheel_delta.y() < 0)
            zoom_out();
        else if (wheel_delta.y() > 0)
            zoom_in();
        else
            QOpenGLWidget::wheelEvent(event);

		event->accept();
	}

	void WorkspaceRenderer::keyPressEvent(QKeyEvent* event)
	{
        makeCurrent();

		QOpenGLWidget::keyPressEvent(event);
	}

	void WorkspaceRenderer::keyReleaseEvent(QKeyEvent* event)
	{
        makeCurrent();

		QOpenGLWidget::keyReleaseEvent(event);

		if (event->key() == Qt::Key_Escape)
        {
            wire_tool.reset_line_drawing();
            update();
        }
	}

	void WorkspaceRenderer::mouseDoubleClickEvent(QMouseEvent* event)
	{
        makeCurrent();

		QOpenGLWidget::mouseDoubleClickEvent(event);

		if (event->button() == Qt::LeftButton)
		{
			if (project == nullptr)
				return;

			QPointF pos = get_opengl_mouse_position();

			LogicModel_shptr lmodel = project->get_logic_model();
			Layer_shptr layer = lmodel->get_current_layer();
			PlacedLogicModelObject_shptr plo = layer->get_object_at_position(pos.x(), pos.y(), 0, !draw_annotations, !draw_gates, !draw_ports, !draw_emarkers, !draw_vias, !draw_wires);

			// Check if there is a gate or gate port on the logic layer
			if (plo == nullptr)
			{
				try
				{
					layer = get_first_logic_layer(lmodel);
					plo = layer->get_object_at_position(pos.x(), pos.y(), 0, !draw_annotations, !draw_gates, !draw_ports, !draw_emarkers, !draw_vias, !draw_wires);
			    }
				catch (CollectionLookupException const&)
				{
				}
			}

			if (plo != nullptr)
			{
				if (SubProjectAnnotation_shptr sp = std::dynamic_pointer_cast<SubProjectAnnotation>(plo))
				{
					std::string dir = join_pathes(project->get_project_directory(), sp->get_path());
					debug(TM, "Will open or create project at %s", dir.c_str());

					emit project_changed(dir);
				}
				else if (Gate_shptr gate = std::dynamic_pointer_cast<Gate>(plo))
				{
					GateInstanceEditDialog dialog(this, gate, project);
					dialog.exec();

                    project->get_logic_model()->update_ports(gate);

					makeCurrent();
					gates.update();
					update();

                    emit project_changed();
				}
				else if (GatePort_shptr gate_port = std::dynamic_pointer_cast<GatePort>(plo))
				{
					{
						PortPlacementDialog dialog(this, project, gate_port->get_gate()->get_gate_template(), gate_port->get_template_port());
						dialog.exec();
					}

					project->get_logic_model()->update_ports(gate_port->get_gate());

					makeCurrent();
					gates.update();
					update();

                    emit project_changed();
				}
				else if (Annotation_shptr annotation = std::dynamic_pointer_cast<Annotation>(plo))
				{
					AnnotationEditDialog dialog(this, annotation);
					dialog.exec();

                    makeCurrent();
					annotations.update();
					update();

                    emit project_changed();
				}
                else if (EMarker_shptr emarker = std::dynamic_pointer_cast<EMarker>(plo))
                {
                    EMarkerEditDialog dialog(this, emarker);
                    dialog.exec();

                    makeCurrent();
                    emarkers.update();
                    update();

                    emit project_changed();
                }
                else if (Via_shptr via = std::dynamic_pointer_cast<Via>(plo))
                {
                    ViaEditDialog dialog(this, via, project);
                    dialog.exec();

                    makeCurrent();
                    vias.update();
                    update();

                    emit project_changed();
                }
			}
		}

		setCursor(Qt::CrossCursor);
	}

	void WorkspaceRenderer::zoom_in()
	{
		set_projection(ZOOM_IN, center_x, center_y);

		update();
	}

	void WorkspaceRenderer::zoom_out()
	{
		set_projection(ZOOM_OUT, center_x, center_y);

		update();
	}

    QPointF WorkspaceRenderer::get_safe_position(QPointF position) const
    {
        if (project == nullptr)
            return position;

        QPointF res(position);

        if (position.x() < 0)
            res.setX(0);

        if (position.y() < 0)
            res.setY(0);

        if (position.x() > project->get_bounding_box().get_max_x())
            res.setX(project->get_bounding_box().get_max_x());

        if (position.y() > project->get_bounding_box().get_max_y())
            res.setY(project->get_bounding_box().get_max_y());

        return res;
    }

    BoundingBox WorkspaceRenderer::get_safe_bounding_box(BoundingBox bounding_box) const
    {
        if (project == nullptr)
            return bounding_box;

        BoundingBox res(bounding_box);

        if (bounding_box.get_min_x() < 0)
            res.set_min_x(0);

        if (bounding_box.get_min_y() < 0)
            res.set_min_y(0);

        if (bounding_box.get_max_x() < 0)
            res.set_max_x(0);

        if (bounding_box.get_max_y() < 0)
            res.set_max_y(0);

        if (bounding_box.get_min_x() > project->get_bounding_box().get_max_x())
            res.set_min_x(project->get_bounding_box().get_max_x());

        if (bounding_box.get_min_y() > project->get_bounding_box().get_max_y())
            res.set_min_y(project->get_bounding_box().get_max_y());

        if (bounding_box.get_max_x() > project->get_bounding_box().get_max_x())
            res.set_max_x(project->get_bounding_box().get_max_x());

        if (bounding_box.get_max_y() > project->get_bounding_box().get_max_y())
            res.set_max_y(project->get_bounding_box().get_max_y());

        return res;
    }
}
<|MERGE_RESOLUTION|>--- conflicted
+++ resolved
@@ -1,1116 +1,1111 @@
-/**
- * This file is part of the IC reverse engineering tool Degate.
- *
- * Copyright 2008, 2009, 2010 by Martin Schobert
- * Copyright 2019-2020 Dorian Bachelot
- *
- * Degate is free software: you can redistribute it and/or modify
- * it under the terms of the GNU General Public License as published by
- * the Free Software Foundation, either version 3 of the License, or
- * any later version.
- *
- * Degate is distributed in the hope that it will be useful,
- * but WITHOUT ANY WARRANTY; without even the implied warranty of
- * MERCHANTABILITY or FITNESS FOR A PARTICULAR PURPOSE.  See the
- * GNU General Public License for more details.
- *
- * You should have received a copy of the GNU General Public License
- * along with degate. If not, see <http://www.gnu.org/licenses/>.
- *
- */
-
-#include "GUI/Workspace/WorkspaceRenderer.h"
-#include "GUI/Dialog/GateEditDialog.h"
-#include "GUI/Dialog/AnnotationEditDialog.h"
-#include "GUI/Preferences/PreferencesHandler.h"
-#include "GUI/Workspace/WorkspaceNotifier.h"
-
-namespace degate
-{
-
-	WorkspaceRenderer::WorkspaceRenderer(QWidget* parent)
-            : QOpenGLWidget(parent),
-              background(this),
-              gates(this),
-              annotations(this),
-              emarkers(this),
-              vias(this),
-              wires(this),
-              selection_tool(this),
-              wire_tool(this),
-              regular_grid(this)
-    {
-		setFocusPolicy(Qt::StrongFocus);
-		setCursor(Qt::CrossCursor);
-		setMouseTracking(true);
-
-		selected_objects.set_object_update_function(std::bind(&WorkspaceRenderer::update_object, this, std::placeholders::_1));
-	}
-
-	WorkspaceRenderer::~WorkspaceRenderer()
-	{
-        // Prevent cleanup if OpenGL functions wheren't initialized
-        if (!initialized)
-            return;
-
-		makeCurrent();
-
-        this->cleanup();
-
-		doneCurrent();
-
-		auto updated_preferences = PREFERENCES_HANDLER.get_preferences();
-        updated_preferences.show_grid = draw_grid;
-        PREFERENCES_HANDLER.update(updated_preferences);
-	}
-
-	void WorkspaceRenderer::update_screen()
-	{
-		makeCurrent();
-
-		if (project == nullptr)
-			return;
-
-        background.update();
-		gates.update();
-		annotations.update();
-        emarkers.update();
-        vias.update();
-        wires.update();
-
-		update();
-	}
-
-    void WorkspaceRenderer::update_objects()
-    {
-        makeCurrent();
-
-        if (project == nullptr)
-            return;
-
-        gates.update();
-        emarkers.update();
-        vias.update();
-        wires.update();
-
-        update();
-    }
-
-    void WorkspaceRenderer::update_type(PlacedLogicModelObject_shptr& object)
-    {
-        makeCurrent();
-
-        if (project == nullptr)
-            return;
-
-        if (std::dynamic_pointer_cast<Gate>(object) || std::dynamic_pointer_cast<GatePort>(object))
-        {
-            gates.update();
-        }
-        else if (std::dynamic_pointer_cast<Annotation>(object))
-        {
-            annotations.update();
-        }
-        else if (std::dynamic_pointer_cast<EMarker>(object))
-        {
-            emarkers.update();
-        }
-        else if (std::dynamic_pointer_cast<Via>(object))
-        {
-            vias.update();
-        }
-        else if (std::dynamic_pointer_cast<Wire>(object))
-        {
-            wires.update();
-        }
-
-        update();
-    }
-
-    void WorkspaceRenderer::update_background()
-    {
-        makeCurrent();
-
-        if (project == nullptr)
-            return;
-
-        background.update();
-
-        update();
-    }
-
-    void WorkspaceRenderer::update_gates()
-    {
-        makeCurrent();
-
-        if (project == nullptr)
-            return;
-
-        gates.update();
-
-        update();
-    }
-
-    void WorkspaceRenderer::update_annotations()
-    {
-        makeCurrent();
-
-        if (project == nullptr)
-            return;
-
-        annotations.update();
-
-        update();
-    }
-
-    void WorkspaceRenderer::update_emarkers()
-    {
-        makeCurrent();
-
-        if (project == nullptr)
-            return;
-
-        emarkers.update();
-
-        update();
-    }
-
-    void WorkspaceRenderer::update_vias()
-    {
-        makeCurrent();
-
-        if (project == nullptr)
-            return;
-
-        vias.update();
-
-        update();
-    }
-
-    void WorkspaceRenderer::update_wires()
-    {
-        makeCurrent();
-
-        if (project == nullptr)
-            return;
-
-        wires.update();
-
-        update();
-    }
-
-    void WorkspaceRenderer::update_regular_grid()
-    {
-        makeCurrent();
-
-        if (project == nullptr)
-            return;
-
-        regular_grid.update();
-
-        update();
-    }
-
-	void WorkspaceRenderer::set_project(const Project_shptr& new_project)
-	{
-	    reset_area_selection();
-	    reset_selection();
-	    reset_wire_tool();
-
-		project = new_project;
-
-		background.set_project(new_project);
-		gates.set_project(new_project);
-		annotations.set_project(new_project);
-        emarkers.set_project(new_project);
-        vias.set_project(new_project);
-        wires.set_project(new_project);
-        selection_tool.set_project(new_project);
-        wire_tool.set_project(new_project);
-        regular_grid.set_project(new_project);
-
-        makeCurrent();
-
-        regular_grid.viewport_update(BoundingBox(viewport_min_x, viewport_max_x, viewport_min_y, viewport_max_y));
-        regular_grid.update();
-
-        // Reset scale
-        scale = 1.0;
-
-        // If project set, then center view and max zoom out
-        if (project != nullptr)
-        {
-            if (width() < height())
-            {
-                set_projection(static_cast<float>(project->get_width()) / static_cast<float>(width()),
-                               project->get_width() / 2.0,
-                               project->get_height() / 2.0);
-            }
-            else
-            {
-                set_projection(static_cast<float>(project->get_height()) / static_cast<float>(height()),
-                               project->get_width() / 2.0,
-                               project->get_height() / 2.0);
-            }
-        }
-        else
-        {
-            // Otherwise, just center the view
-            center_view(QPointF{width() / 2.0, height() / 2.0});
-        }
-            
-        update_screen();
-	}
-
-	bool WorkspaceRenderer::has_area_selection()
-	{
-		return selection_tool.has_selection();
-	}
-
-	BoundingBox WorkspaceRenderer::get_area_selection()
-	{
-		return selection_tool.get_selection_box();
-	}
-
-    BoundingBox WorkspaceRenderer::get_safe_area_selection()
-    {
-	    return get_safe_bounding_box(get_area_selection());
-    }
-
-    ObjectSet& WorkspaceRenderer::get_selected_objects()
-	{
-		return selected_objects;
-	}
-
-    void WorkspaceRenderer::add_object_to_selection(PlacedLogicModelObject_shptr& object)
-    {
-        selected_objects.add(object, project->get_logic_model());
-    }
-
-	void WorkspaceRenderer::reset_area_selection()
-	{
-        selection_tool.set_selection_state(false);
-		update();
-	}
-
-	void WorkspaceRenderer::reset_selection()
-	{
-		if (selected_objects.empty())
-			return;
-
-        selected_objects.clear();
-	}
-
-    void WorkspaceRenderer::reset_wire_tool()
-    {
-        wire_tool.reset_line_drawing();
-        last_created_wire = nullptr;
-
-        update();
-    }
-
-    void WorkspaceRenderer::use_area_selection_tool()
-    {
-        reset_selection();
-        wire_tool.reset_line_drawing();
-
-        current_tool = WorkspaceTool::AREA_SELECTION;
-
-        update();
-    }
-
-    void WorkspaceRenderer::use_wire_tool()
-    {
-	    reset_area_selection();
-	    reset_selection();
-
-        current_tool = WorkspaceTool::WIRE;
-
-        update();
-    }
-
-	bool WorkspaceRenderer::has_selection()
-	{
-		if (selected_objects.empty())
-			return false;
-		else
-			return true;
-	}
-
-	void WorkspaceRenderer::show_gates(bool value)
-	{
-		draw_gates = value;
-
-		update();
-	}
-
-	void WorkspaceRenderer::show_gates_name(bool value)
-	{
-		draw_gates_name = value;
-
-		update();
-	}
-
-	void WorkspaceRenderer::show_ports(bool value)
-	{
-		draw_ports = value;
-
-		update();
-	}
-
-	void WorkspaceRenderer::show_ports_name(bool value)
-	{
-		draw_ports_name = value;
-
-		update();
-	}
-
-	void WorkspaceRenderer::show_annotations(bool value)
-	{
-		draw_annotations = value;
-
-		update();
-	}
-
-	void WorkspaceRenderer::show_annotations_name(bool value)
-	{
-		draw_annotations_name = value;
-
-		update();
-	}
-
-    void WorkspaceRenderer::show_emarkers(bool value)
-    {
-        draw_emarkers = value;
-
-        update();
-    }
-
-    void WorkspaceRenderer::show_emarkers_name(bool value)
-    {
-        draw_emarkers_name = value;
-
-        update();
-    }
-
-    void WorkspaceRenderer::show_vias(bool value)
-    {
-        draw_vias = value;
-
-        update();
-    }
-
-    void WorkspaceRenderer::show_vias_name(bool value)
-    {
-        draw_vias_name = value;
-
-        update();
-    }
-
-    void WorkspaceRenderer::show_wires(bool value)
-    {
-        draw_wires = value;
-
-        update();
-    }
-
-    void WorkspaceRenderer::show_grid(bool value)
-    {
-        draw_grid = value;
-
-        if (draw_grid == true)
-        {
-            makeCurrent();
-            regular_grid.update();
-            update();
-        }
-    }
-
-    void WorkspaceRenderer::update_grid()
-    {
-        if (draw_grid == true)
-        {
-            makeCurrent();
-            regular_grid.update();
-            update();
-        }
-    }
-
-	void WorkspaceRenderer::free_textures()
-	{
-		background.free_textures();
-	}
-
-    void WorkspaceRenderer::cleanup()
-    {
-        WorkspaceNotifier::get_instance().undefine(WorkspaceTarget::Workspace);
-
-        makeCurrent();
-
-        // Delete opengl objects here
-        Text::delete_context();
-    }
-
-	void WorkspaceRenderer::initializeGL()
-	{
-		makeCurrent();
-
-		initializeOpenGLFunctions();
-
-        initialized = true;
-
-		Text::init_context();
-
-        //QColor color = QApplication::palette().color(QWidget::backgroundRole());
-        //glClearColor(color.red() / 255.0, color.green() / 255.0, color.blue() / 255.0, 1.0);
-
-		glClearColor(0.0, 0.0, 0.0, 1.0);
-		glEnable(GL_BLEND);
-        glBlendFuncSeparate(GL_SRC_ALPHA, GL_ONE_MINUS_SRC_ALPHA, GL_ZERO, GL_ONE);
-        glDisable(GL_LINE_SMOOTH);
-
-		background.init();
-		gates.init();
-		annotations.init();
-        emarkers.init();
-        vias.init();
-		selection_tool.init();
-		wires.init();
-        wire_tool.init();
-        regular_grid.init();
-
-        // Get and print OpenGL version
-        QOpenGLContext *ctx = QOpenGLContext::currentContext();
-        QSurfaceFormat sf = ctx->format();
-        debug(TM, "OpenGL version: %d.%d.%d", sf.majorVersion(), sf.minorVersion(), sf.profile());
-
-        // Get and print GLSL version
-        QOpenGLFunctions *glFuncs = QOpenGLContext::currentContext()->functions();
-        debug(TM, "GLSL version: %s", glFuncs->glGetString(GL_SHADING_LANGUAGE_VERSION));
-<<<<<<< HEAD
-
-        connect(context(), &QOpenGLContext::aboutToBeDestroyed, this, &WorkspaceRenderer::cleanup);
-
-        // Define the draw notification for the workspace (renderer), just a repaint
-        WorkspaceNotifier::get_instance().define(WorkspaceTarget::Workspace, WorkspaceNotification::Draw, [=](){
-            this->repaint();
-        });
-=======
->>>>>>> 04685b08
-	}
-
-	void WorkspaceRenderer::paintGL()
-	{
-		makeCurrent();
-
-		glClear(GL_COLOR_BUFFER_BIT | GL_DEPTH_BUFFER_BIT);
-
-		background.draw(projection);
-
-		if (draw_wires)
-		    wires.draw(projection);
-
-		if (draw_annotations)
-			annotations.draw(projection);
-
-		if (draw_annotations_name)
-			annotations.draw_name(projection);
-
-		if (draw_gates)
-			gates.draw(projection);
-
-		if (draw_gates_name)
-			gates.draw_gates_name(projection);
-
-		if (draw_ports)
-			gates.draw_ports(projection);
-
-		if (draw_ports_name)
-			gates.draw_ports_name(projection);
-
-        if (draw_emarkers)
-            emarkers.draw(projection);
-
-        if (draw_emarkers_name)
-            emarkers.draw_name(projection);
-
-        if (draw_vias)
-            vias.draw(projection);
-
-        if (draw_vias_name)
-            vias.draw_name(projection);
-
-        if (current_tool == WorkspaceTool::AREA_SELECTION)
-		    selection_tool.draw(projection);
-
-        if (current_tool == WorkspaceTool::WIRE)
-            wire_tool.draw(projection);
-
-        if (draw_grid)
-            regular_grid.draw(projection);
-	}
-
-	void WorkspaceRenderer::resizeGL(int w, int h)
-	{
-		makeCurrent();
-
-		glViewport(0, 0, w, h);
-
-		set_projection(NO_ZOOM, center_x, center_y);
-	}
-
-	QPointF WorkspaceRenderer::get_widget_mouse_position() const
-	{
-		const QPointF qt_widget_relative = mapFromGlobal(QCursor::pos());
-		return QPointF(qt_widget_relative.x(), qt_widget_relative.y());
-	}
-
-	QPointF WorkspaceRenderer::get_opengl_mouse_position() const
-	{
-		const QPointF widget_mouse_position = get_widget_mouse_position();
-        return QPointF(viewport_min_x + widget_mouse_position.x() * scale,
-                       viewport_min_y + widget_mouse_position.y() * scale);
-	}
-
-    QPointF WorkspaceRenderer::get_safe_opengl_mouse_position() const
-    {
-	    return get_safe_position(get_opengl_mouse_position());
-    }
-
-    WorkspaceTool WorkspaceRenderer::get_current_tool() const
-    {
-	    return current_tool;
-    }
-
-    void WorkspaceRenderer::update_object(PlacedLogicModelObject_shptr object)
-    {
-        if (object == nullptr)
-            return;
-
-        makeCurrent();
-
-        if (Gate_shptr gate = std::dynamic_pointer_cast<Gate>(object))
-        {
-            gates.update(gate);
-        }
-        else if (GatePort_shptr gate_port = std::dynamic_pointer_cast<GatePort>(object))
-        {
-            gates.update(gate_port);
-        }
-
-        if (object->get_layer() == project->get_logic_model()->get_current_layer())
-        {
-            if (Annotation_shptr annotation = std::dynamic_pointer_cast<Annotation>(object))
-            {
-                annotations.update(annotation);
-            }
-            else if (EMarker_shptr emarker = std::dynamic_pointer_cast<EMarker>(object))
-            {
-                emarkers.update(emarker);
-            }
-            else if (Via_shptr via = std::dynamic_pointer_cast<Via>(object))
-            {
-                vias.update(via);
-            }
-            else if (Wire_shptr wire = std::dynamic_pointer_cast<Wire>(object))
-            {
-                wires.update(wire);
-            }
-        }
-
-        update();
-    }
-
-    void WorkspaceRenderer::center_view(QPointF point)
-    {
-        set_projection(NO_ZOOM, point.x(), point.y());
-    }
-
-	void WorkspaceRenderer::set_projection(float scale_factor, float new_center_x, float new_center_y)
-	{
-		scale *= scale_factor;
-
-		center_x = new_center_x;
-		center_y = new_center_y;
-
-		viewport_min_x = center_x - (static_cast<float>(width()) * scale) / 2.0;
-		viewport_min_y = center_y - (static_cast<float>(height()) * scale) / 2.0;
-		viewport_max_x = center_x + (static_cast<float>(width()) * scale) / 2.0;
-		viewport_max_y = center_y + (static_cast<float>(height()) * scale) / 2.0;
-
-        background.update_viewport(viewport_min_x, viewport_max_x, viewport_min_y, viewport_max_y, static_cast<float>(width()), static_cast<float>(height()));
-
-        regular_grid.viewport_update(BoundingBox(viewport_min_x, viewport_max_x, viewport_min_y, viewport_max_y));
-
-        if (draw_grid)
-            regular_grid.update();
-
-		projection.setToIdentity();
-		projection.ortho(viewport_min_x, viewport_max_x, viewport_max_y, viewport_min_y, -1, 1);
-	}
-
-	void WorkspaceRenderer::mousePressEvent(QMouseEvent* event)
-	{
-        makeCurrent();
-
-		QOpenGLWidget::mousePressEvent(event);
-
-		mouse_last_pos = get_opengl_mouse_position();
-
-		if (event->button() == Qt::LeftButton)
-			setCursor(Qt::ClosedHandCursor);
-
-        // Area selection + CTRL
-        if (event->button() == Qt::RightButton &&
-            current_tool == WorkspaceTool::AREA_SELECTION &&
-            QApplication::keyboardModifiers().testFlag(Qt::ControlModifier))
-        {
-            reset_area_selection();
-        }
-	}
-
-	void WorkspaceRenderer::mouseReleaseEvent(QMouseEvent* event)
-	{
-        makeCurrent();
-
-		QOpenGLWidget::mouseReleaseEvent(event);
-
-		if (event->button() == Qt::LeftButton)
-			setCursor(Qt::CrossCursor);
-
-		// Selection
-		if (event->button() == Qt::LeftButton && !mouse_moved)
-		{
-			if (project == nullptr)
-				return;
-
-			QPointF pos = get_opengl_mouse_position();
-
-			LogicModel_shptr lmodel = project->get_logic_model();
-			Layer_shptr layer = lmodel->get_current_layer();
-            PlacedLogicModelObject_shptr plo = layer->get_object_at_position(pos.x(),
-                                                                             pos.y(),
-                                                                             0,
-                                                                             !draw_annotations,
-                                                                             !draw_gates,
-                                                                             !draw_ports,
-                                                                             !draw_emarkers,
-                                                                             !draw_vias,
-                                                                             !draw_wires);
-
-			// Check if there is a gate or gate port on the logic layer
-            try
-            {
-                PlacedLogicModelObject_shptr logic_plo;
-                layer = get_first_logic_layer(lmodel);
-                logic_plo = layer->get_object_at_position(pos.x(),
-                                                          pos.y(),
-                                                          0,
-                                                          true,
-                                                          !draw_gates,
-                                                          !draw_ports,
-                                                          true,
-                                                          true,
-                                                          true);
-
-                if (plo == nullptr)
-                {
-                    plo = logic_plo;
-                }
-                else if (std::dynamic_pointer_cast<GatePort>(logic_plo) != nullptr)
-                {
-                    plo = logic_plo;
-                }
-                else if (std::dynamic_pointer_cast<Via>(plo) == nullptr &&
-                         std::dynamic_pointer_cast<EMarker>(plo) == nullptr &&
-                         std::dynamic_pointer_cast<Gate>(logic_plo) != nullptr)
-                {
-                    plo = logic_plo;
-                }
-            }
-            catch (CollectionLookupException const&)
-            {
-            }
-
-            // If no CTRL reset selection (single selection)
-			if (!selected_objects.empty() && !QApplication::keyboardModifiers().testFlag(Qt::ControlModifier))
-				reset_selection();
-
-			if (plo != nullptr)
-			    add_object_to_selection(plo);
-		}
-
-        // Selection imply no area selection
-        if (!mouse_moved && !selected_objects.empty() && current_tool == WorkspaceTool::AREA_SELECTION)
-        {
-            reset_area_selection();
-            update();
-        }
-
-        // Wire tool
-        if (event->button() == Qt::RightButton && current_tool == WorkspaceTool::WIRE && project != nullptr)
-        {
-            wire_tool.end_line_drawing();
-
-            // Create wire
-            Wire_shptr new_wire(new Wire(wire_tool.get_line()));
-            new_wire->set_fill_color(project->get_default_color(DEFAULT_COLOR_WIRE));
-            new_wire->set_diameter(project->get_default_wire_diameter());
-
-            // Registre wire
-            project->get_logic_model()->add_object(project->get_logic_model()->get_current_layer()->get_layer_pos(), new_wire);
-
-            // Restart line drawing
-            wire_tool.start_line_drawing(wire_tool.get_line().get_to_x(), wire_tool.get_line().get_to_y());
-
-            // Connect to previous wire
-            if (last_created_wire != nullptr)
-            {
-                ObjectSet set;
-                set.add(last_created_wire);
-                set.add(new_wire);
-
-                connect_objects(project->get_logic_model(), set.begin(), set.end());
-            }
-
-            last_created_wire = new_wire;
-
-            emit project_changed();
-
-            update_wires();
-        }
-
-        // Area selection + CTRL
-        if (event->button() == Qt::RightButton &&
-            current_tool == WorkspaceTool::AREA_SELECTION &&
-            selection_tool.is_object_selection_mode_active())
-        {
-            BoundingBox bb = get_safe_area_selection();
-            reset_area_selection();
-
-            Layer_shptr layer = project->get_logic_model()->get_current_layer();
-
-            // Current layer
-            for (Layer::qt_region_iterator iter = layer->region_begin(bb); iter != layer->region_end(); ++iter)
-            {
-                PlacedLogicModelObject_shptr plo = *iter;
-                assert(plo != nullptr);
-
-                selected_objects.add(plo);
-            }
-
-            try
-            {
-                layer = get_first_logic_layer(project->get_logic_model());
-            }
-            catch (std::exception&)
-            {
-            }
-
-            if (project->get_logic_model()->get_current_layer() == layer)
-                return;
-
-            // Logic layer (gates and gate ports)
-            for (Layer::qt_region_iterator iter = layer->region_begin(bb); iter != layer->region_end(); ++iter)
-            {
-                PlacedLogicModelObject_shptr plo = *iter;
-                assert(plo != nullptr);
-
-                if (std::dynamic_pointer_cast<GatePort>(plo) != nullptr ||
-                    std::dynamic_pointer_cast<Gate>(plo) != nullptr)
-                {
-                    selected_objects.add(plo);
-                }
-            }
-
-            selection_tool.set_object_selection_mode_state(false);
-        }
-
-        // Emit signal (for mouse context menu)
-		if (event->button() == Qt::RightButton && !mouse_moved)
-		    emit right_mouse_button_released();
-
-		mouse_moved = false;
-	}
-
-	void WorkspaceRenderer::mouseMoveEvent(QMouseEvent* event)
-	{
-        makeCurrent();
-
-		QOpenGLWidget::mouseMoveEvent(event);
-
-		// Movement
-		if (event->buttons() & Qt::LeftButton)
-		{
-            mouse_moved = true;
-
-			float dx = get_opengl_mouse_position().x() - mouse_last_pos.x();
-			float dy = get_opengl_mouse_position().y() - mouse_last_pos.y();
-
-			center_x -= dx;
-			center_y -= dy;
-			set_projection(NO_ZOOM, center_x, center_y);
-
-			update();
-		}
-
-		// Area selection
-		if (event->buttons() & Qt::RightButton && current_tool == WorkspaceTool::AREA_SELECTION)
-		{
-            mouse_moved = true;
-
-            // If there is no area selection, start new one and set new origin
-            if (!selection_tool.has_selection())
-            {
-                selection_tool.set_selection_state(true);
-
-                // Area selection + CTRL
-                if (QApplication::keyboardModifiers().testFlag(Qt::ControlModifier))
-                    selection_tool.set_object_selection_mode_state(true);
-                else
-                    selection_tool.set_object_selection_mode_state(false);
-
-                selection_tool.set_origin(get_opengl_mouse_position().x(), get_opengl_mouse_position().y());
-            }
-
-            // Update other area extremity on mouse position
-			selection_tool.update(get_opengl_mouse_position().x(), get_opengl_mouse_position().y());
-
-            // If an object is selected, reset selection
-			if (!selected_objects.empty())
-			    reset_selection();
-
-			update();
-		}
-
-		if (event->buttons() & Qt::RightButton && current_tool == WorkspaceTool::WIRE)
-        {
-            mouse_moved = true;
-
-            if (wire_tool.has_ended())
-                wire_tool.reset_line_drawing();
-
-            if (!wire_tool.has_started())
-                wire_tool.start_line_drawing(get_opengl_mouse_position().x(), get_opengl_mouse_position().y());
-
-            wire_tool.update(get_opengl_mouse_position().x(), get_opengl_mouse_position().y());
-
-            update();
-        }
-
-		// Mouse coords signal
-		emit mouse_coords_changed(get_opengl_mouse_position().x(), get_opengl_mouse_position().y());
-	}
-
-	void WorkspaceRenderer::wheelEvent(QWheelEvent* event)
-	{
-        makeCurrent();
-
-        QPoint wheel_delta = event->angleDelta();
-
-        if (wheel_delta.y() < 0)
-            zoom_out();
-        else if (wheel_delta.y() > 0)
-            zoom_in();
-        else
-            QOpenGLWidget::wheelEvent(event);
-
-		event->accept();
-	}
-
-	void WorkspaceRenderer::keyPressEvent(QKeyEvent* event)
-	{
-        makeCurrent();
-
-		QOpenGLWidget::keyPressEvent(event);
-	}
-
-	void WorkspaceRenderer::keyReleaseEvent(QKeyEvent* event)
-	{
-        makeCurrent();
-
-		QOpenGLWidget::keyReleaseEvent(event);
-
-		if (event->key() == Qt::Key_Escape)
-        {
-            wire_tool.reset_line_drawing();
-            update();
-        }
-	}
-
-	void WorkspaceRenderer::mouseDoubleClickEvent(QMouseEvent* event)
-	{
-        makeCurrent();
-
-		QOpenGLWidget::mouseDoubleClickEvent(event);
-
-		if (event->button() == Qt::LeftButton)
-		{
-			if (project == nullptr)
-				return;
-
-			QPointF pos = get_opengl_mouse_position();
-
-			LogicModel_shptr lmodel = project->get_logic_model();
-			Layer_shptr layer = lmodel->get_current_layer();
-			PlacedLogicModelObject_shptr plo = layer->get_object_at_position(pos.x(), pos.y(), 0, !draw_annotations, !draw_gates, !draw_ports, !draw_emarkers, !draw_vias, !draw_wires);
-
-			// Check if there is a gate or gate port on the logic layer
-			if (plo == nullptr)
-			{
-				try
-				{
-					layer = get_first_logic_layer(lmodel);
-					plo = layer->get_object_at_position(pos.x(), pos.y(), 0, !draw_annotations, !draw_gates, !draw_ports, !draw_emarkers, !draw_vias, !draw_wires);
-			    }
-				catch (CollectionLookupException const&)
-				{
-				}
-			}
-
-			if (plo != nullptr)
-			{
-				if (SubProjectAnnotation_shptr sp = std::dynamic_pointer_cast<SubProjectAnnotation>(plo))
-				{
-					std::string dir = join_pathes(project->get_project_directory(), sp->get_path());
-					debug(TM, "Will open or create project at %s", dir.c_str());
-
-					emit project_changed(dir);
-				}
-				else if (Gate_shptr gate = std::dynamic_pointer_cast<Gate>(plo))
-				{
-					GateInstanceEditDialog dialog(this, gate, project);
-					dialog.exec();
-
-                    project->get_logic_model()->update_ports(gate);
-
-					makeCurrent();
-					gates.update();
-					update();
-
-                    emit project_changed();
-				}
-				else if (GatePort_shptr gate_port = std::dynamic_pointer_cast<GatePort>(plo))
-				{
-					{
-						PortPlacementDialog dialog(this, project, gate_port->get_gate()->get_gate_template(), gate_port->get_template_port());
-						dialog.exec();
-					}
-
-					project->get_logic_model()->update_ports(gate_port->get_gate());
-
-					makeCurrent();
-					gates.update();
-					update();
-
-                    emit project_changed();
-				}
-				else if (Annotation_shptr annotation = std::dynamic_pointer_cast<Annotation>(plo))
-				{
-					AnnotationEditDialog dialog(this, annotation);
-					dialog.exec();
-
-                    makeCurrent();
-					annotations.update();
-					update();
-
-                    emit project_changed();
-				}
-                else if (EMarker_shptr emarker = std::dynamic_pointer_cast<EMarker>(plo))
-                {
-                    EMarkerEditDialog dialog(this, emarker);
-                    dialog.exec();
-
-                    makeCurrent();
-                    emarkers.update();
-                    update();
-
-                    emit project_changed();
-                }
-                else if (Via_shptr via = std::dynamic_pointer_cast<Via>(plo))
-                {
-                    ViaEditDialog dialog(this, via, project);
-                    dialog.exec();
-
-                    makeCurrent();
-                    vias.update();
-                    update();
-
-                    emit project_changed();
-                }
-			}
-		}
-
-		setCursor(Qt::CrossCursor);
-	}
-
-	void WorkspaceRenderer::zoom_in()
-	{
-		set_projection(ZOOM_IN, center_x, center_y);
-
-		update();
-	}
-
-	void WorkspaceRenderer::zoom_out()
-	{
-		set_projection(ZOOM_OUT, center_x, center_y);
-
-		update();
-	}
-
-    QPointF WorkspaceRenderer::get_safe_position(QPointF position) const
-    {
-        if (project == nullptr)
-            return position;
-
-        QPointF res(position);
-
-        if (position.x() < 0)
-            res.setX(0);
-
-        if (position.y() < 0)
-            res.setY(0);
-
-        if (position.x() > project->get_bounding_box().get_max_x())
-            res.setX(project->get_bounding_box().get_max_x());
-
-        if (position.y() > project->get_bounding_box().get_max_y())
-            res.setY(project->get_bounding_box().get_max_y());
-
-        return res;
-    }
-
-    BoundingBox WorkspaceRenderer::get_safe_bounding_box(BoundingBox bounding_box) const
-    {
-        if (project == nullptr)
-            return bounding_box;
-
-        BoundingBox res(bounding_box);
-
-        if (bounding_box.get_min_x() < 0)
-            res.set_min_x(0);
-
-        if (bounding_box.get_min_y() < 0)
-            res.set_min_y(0);
-
-        if (bounding_box.get_max_x() < 0)
-            res.set_max_x(0);
-
-        if (bounding_box.get_max_y() < 0)
-            res.set_max_y(0);
-
-        if (bounding_box.get_min_x() > project->get_bounding_box().get_max_x())
-            res.set_min_x(project->get_bounding_box().get_max_x());
-
-        if (bounding_box.get_min_y() > project->get_bounding_box().get_max_y())
-            res.set_min_y(project->get_bounding_box().get_max_y());
-
-        if (bounding_box.get_max_x() > project->get_bounding_box().get_max_x())
-            res.set_max_x(project->get_bounding_box().get_max_x());
-
-        if (bounding_box.get_max_y() > project->get_bounding_box().get_max_y())
-            res.set_max_y(project->get_bounding_box().get_max_y());
-
-        return res;
-    }
-}
+/**
+ * This file is part of the IC reverse engineering tool Degate.
+ *
+ * Copyright 2008, 2009, 2010 by Martin Schobert
+ * Copyright 2019-2020 Dorian Bachelot
+ *
+ * Degate is free software: you can redistribute it and/or modify
+ * it under the terms of the GNU General Public License as published by
+ * the Free Software Foundation, either version 3 of the License, or
+ * any later version.
+ *
+ * Degate is distributed in the hope that it will be useful,
+ * but WITHOUT ANY WARRANTY; without even the implied warranty of
+ * MERCHANTABILITY or FITNESS FOR A PARTICULAR PURPOSE.  See the
+ * GNU General Public License for more details.
+ *
+ * You should have received a copy of the GNU General Public License
+ * along with degate. If not, see <http://www.gnu.org/licenses/>.
+ *
+ */
+
+#include "GUI/Workspace/WorkspaceRenderer.h"
+#include "GUI/Dialog/GateEditDialog.h"
+#include "GUI/Dialog/AnnotationEditDialog.h"
+#include "GUI/Preferences/PreferencesHandler.h"
+#include "GUI/Workspace/WorkspaceNotifier.h"
+
+namespace degate
+{
+
+	WorkspaceRenderer::WorkspaceRenderer(QWidget* parent)
+            : QOpenGLWidget(parent),
+              background(this),
+              gates(this),
+              annotations(this),
+              emarkers(this),
+              vias(this),
+              wires(this),
+              selection_tool(this),
+              wire_tool(this),
+              regular_grid(this)
+    {
+		setFocusPolicy(Qt::StrongFocus);
+		setCursor(Qt::CrossCursor);
+		setMouseTracking(true);
+
+		selected_objects.set_object_update_function(std::bind(&WorkspaceRenderer::update_object, this, std::placeholders::_1));
+	}
+
+	WorkspaceRenderer::~WorkspaceRenderer()
+	{
+        // Prevent cleanup if OpenGL functions wheren't initialized
+        if (!initialized)
+            return;
+
+		makeCurrent();
+
+        this->cleanup();
+
+		doneCurrent();
+
+		auto updated_preferences = PREFERENCES_HANDLER.get_preferences();
+        updated_preferences.show_grid = draw_grid;
+        PREFERENCES_HANDLER.update(updated_preferences);
+	}
+
+	void WorkspaceRenderer::update_screen()
+	{
+		makeCurrent();
+
+		if (project == nullptr)
+			return;
+
+        background.update();
+		gates.update();
+		annotations.update();
+        emarkers.update();
+        vias.update();
+        wires.update();
+
+		update();
+	}
+
+    void WorkspaceRenderer::update_objects()
+    {
+        makeCurrent();
+
+        if (project == nullptr)
+            return;
+
+        gates.update();
+        emarkers.update();
+        vias.update();
+        wires.update();
+
+        update();
+    }
+
+    void WorkspaceRenderer::update_type(PlacedLogicModelObject_shptr& object)
+    {
+        makeCurrent();
+
+        if (project == nullptr)
+            return;
+
+        if (std::dynamic_pointer_cast<Gate>(object) || std::dynamic_pointer_cast<GatePort>(object))
+        {
+            gates.update();
+        }
+        else if (std::dynamic_pointer_cast<Annotation>(object))
+        {
+            annotations.update();
+        }
+        else if (std::dynamic_pointer_cast<EMarker>(object))
+        {
+            emarkers.update();
+        }
+        else if (std::dynamic_pointer_cast<Via>(object))
+        {
+            vias.update();
+        }
+        else if (std::dynamic_pointer_cast<Wire>(object))
+        {
+            wires.update();
+        }
+
+        update();
+    }
+
+    void WorkspaceRenderer::update_background()
+    {
+        makeCurrent();
+
+        if (project == nullptr)
+            return;
+
+        background.update();
+
+        update();
+    }
+
+    void WorkspaceRenderer::update_gates()
+    {
+        makeCurrent();
+
+        if (project == nullptr)
+            return;
+
+        gates.update();
+
+        update();
+    }
+
+    void WorkspaceRenderer::update_annotations()
+    {
+        makeCurrent();
+
+        if (project == nullptr)
+            return;
+
+        annotations.update();
+
+        update();
+    }
+
+    void WorkspaceRenderer::update_emarkers()
+    {
+        makeCurrent();
+
+        if (project == nullptr)
+            return;
+
+        emarkers.update();
+
+        update();
+    }
+
+    void WorkspaceRenderer::update_vias()
+    {
+        makeCurrent();
+
+        if (project == nullptr)
+            return;
+
+        vias.update();
+
+        update();
+    }
+
+    void WorkspaceRenderer::update_wires()
+    {
+        makeCurrent();
+
+        if (project == nullptr)
+            return;
+
+        wires.update();
+
+        update();
+    }
+
+    void WorkspaceRenderer::update_regular_grid()
+    {
+        makeCurrent();
+
+        if (project == nullptr)
+            return;
+
+        regular_grid.update();
+
+        update();
+    }
+
+	void WorkspaceRenderer::set_project(const Project_shptr& new_project)
+	{
+	    reset_area_selection();
+	    reset_selection();
+	    reset_wire_tool();
+
+		project = new_project;
+
+		background.set_project(new_project);
+		gates.set_project(new_project);
+		annotations.set_project(new_project);
+        emarkers.set_project(new_project);
+        vias.set_project(new_project);
+        wires.set_project(new_project);
+        selection_tool.set_project(new_project);
+        wire_tool.set_project(new_project);
+        regular_grid.set_project(new_project);
+
+        makeCurrent();
+
+        regular_grid.viewport_update(BoundingBox(viewport_min_x, viewport_max_x, viewport_min_y, viewport_max_y));
+        regular_grid.update();
+
+        // Reset scale
+        scale = 1.0;
+
+        // If project set, then center view and max zoom out
+        if (project != nullptr)
+        {
+            if (width() < height())
+            {
+                set_projection(static_cast<float>(project->get_width()) / static_cast<float>(width()),
+                               project->get_width() / 2.0,
+                               project->get_height() / 2.0);
+            }
+            else
+            {
+                set_projection(static_cast<float>(project->get_height()) / static_cast<float>(height()),
+                               project->get_width() / 2.0,
+                               project->get_height() / 2.0);
+            }
+        }
+        else
+        {
+            // Otherwise, just center the view
+            center_view(QPointF{width() / 2.0, height() / 2.0});
+        }
+            
+        update_screen();
+	}
+
+	bool WorkspaceRenderer::has_area_selection()
+	{
+		return selection_tool.has_selection();
+	}
+
+	BoundingBox WorkspaceRenderer::get_area_selection()
+	{
+		return selection_tool.get_selection_box();
+	}
+
+    BoundingBox WorkspaceRenderer::get_safe_area_selection()
+    {
+	    return get_safe_bounding_box(get_area_selection());
+    }
+
+    ObjectSet& WorkspaceRenderer::get_selected_objects()
+	{
+		return selected_objects;
+	}
+
+    void WorkspaceRenderer::add_object_to_selection(PlacedLogicModelObject_shptr& object)
+    {
+        selected_objects.add(object, project->get_logic_model());
+    }
+
+	void WorkspaceRenderer::reset_area_selection()
+	{
+        selection_tool.set_selection_state(false);
+		update();
+	}
+
+	void WorkspaceRenderer::reset_selection()
+	{
+		if (selected_objects.empty())
+			return;
+
+        selected_objects.clear();
+	}
+
+    void WorkspaceRenderer::reset_wire_tool()
+    {
+        wire_tool.reset_line_drawing();
+        last_created_wire = nullptr;
+
+        update();
+    }
+
+    void WorkspaceRenderer::use_area_selection_tool()
+    {
+        reset_selection();
+        wire_tool.reset_line_drawing();
+
+        current_tool = WorkspaceTool::AREA_SELECTION;
+
+        update();
+    }
+
+    void WorkspaceRenderer::use_wire_tool()
+    {
+	    reset_area_selection();
+	    reset_selection();
+
+        current_tool = WorkspaceTool::WIRE;
+
+        update();
+    }
+
+	bool WorkspaceRenderer::has_selection()
+	{
+		if (selected_objects.empty())
+			return false;
+		else
+			return true;
+	}
+
+	void WorkspaceRenderer::show_gates(bool value)
+	{
+		draw_gates = value;
+
+		update();
+	}
+
+	void WorkspaceRenderer::show_gates_name(bool value)
+	{
+		draw_gates_name = value;
+
+		update();
+	}
+
+	void WorkspaceRenderer::show_ports(bool value)
+	{
+		draw_ports = value;
+
+		update();
+	}
+
+	void WorkspaceRenderer::show_ports_name(bool value)
+	{
+		draw_ports_name = value;
+
+		update();
+	}
+
+	void WorkspaceRenderer::show_annotations(bool value)
+	{
+		draw_annotations = value;
+
+		update();
+	}
+
+	void WorkspaceRenderer::show_annotations_name(bool value)
+	{
+		draw_annotations_name = value;
+
+		update();
+	}
+
+    void WorkspaceRenderer::show_emarkers(bool value)
+    {
+        draw_emarkers = value;
+
+        update();
+    }
+
+    void WorkspaceRenderer::show_emarkers_name(bool value)
+    {
+        draw_emarkers_name = value;
+
+        update();
+    }
+
+    void WorkspaceRenderer::show_vias(bool value)
+    {
+        draw_vias = value;
+
+        update();
+    }
+
+    void WorkspaceRenderer::show_vias_name(bool value)
+    {
+        draw_vias_name = value;
+
+        update();
+    }
+
+    void WorkspaceRenderer::show_wires(bool value)
+    {
+        draw_wires = value;
+
+        update();
+    }
+
+    void WorkspaceRenderer::show_grid(bool value)
+    {
+        draw_grid = value;
+
+        if (draw_grid == true)
+        {
+            makeCurrent();
+            regular_grid.update();
+            update();
+        }
+    }
+
+    void WorkspaceRenderer::update_grid()
+    {
+        if (draw_grid == true)
+        {
+            makeCurrent();
+            regular_grid.update();
+            update();
+        }
+    }
+
+	void WorkspaceRenderer::free_textures()
+	{
+		background.free_textures();
+	}
+
+    void WorkspaceRenderer::cleanup()
+    {
+        WorkspaceNotifier::get_instance().undefine(WorkspaceTarget::Workspace);
+
+        makeCurrent();
+
+        // Delete opengl objects here
+        Text::delete_context();
+    }
+
+	void WorkspaceRenderer::initializeGL()
+	{
+		makeCurrent();
+
+		initializeOpenGLFunctions();
+
+        initialized = true;
+
+		Text::init_context();
+
+        //QColor color = QApplication::palette().color(QWidget::backgroundRole());
+        //glClearColor(color.red() / 255.0, color.green() / 255.0, color.blue() / 255.0, 1.0);
+
+		glClearColor(0.0, 0.0, 0.0, 1.0);
+		glEnable(GL_BLEND);
+        glBlendFuncSeparate(GL_SRC_ALPHA, GL_ONE_MINUS_SRC_ALPHA, GL_ZERO, GL_ONE);
+        glDisable(GL_LINE_SMOOTH);
+
+		background.init();
+		gates.init();
+		annotations.init();
+        emarkers.init();
+        vias.init();
+		selection_tool.init();
+		wires.init();
+        wire_tool.init();
+        regular_grid.init();
+
+        // Get and print OpenGL version
+        QOpenGLContext *ctx = QOpenGLContext::currentContext();
+        QSurfaceFormat sf = ctx->format();
+        debug(TM, "OpenGL version: %d.%d.%d", sf.majorVersion(), sf.minorVersion(), sf.profile());
+
+        // Get and print GLSL version
+        QOpenGLFunctions *glFuncs = QOpenGLContext::currentContext()->functions();
+        debug(TM, "GLSL version: %s", glFuncs->glGetString(GL_SHADING_LANGUAGE_VERSION));
+
+        // Define the draw notification for the workspace (renderer), just a repaint
+        WorkspaceNotifier::get_instance().define(WorkspaceTarget::Workspace, WorkspaceNotification::Draw, [=](){
+            this->repaint();
+        });
+	}
+
+	void WorkspaceRenderer::paintGL()
+	{
+		makeCurrent();
+
+		glClear(GL_COLOR_BUFFER_BIT | GL_DEPTH_BUFFER_BIT);
+
+		background.draw(projection);
+
+		if (draw_wires)
+		    wires.draw(projection);
+
+		if (draw_annotations)
+			annotations.draw(projection);
+
+		if (draw_annotations_name)
+			annotations.draw_name(projection);
+
+		if (draw_gates)
+			gates.draw(projection);
+
+		if (draw_gates_name)
+			gates.draw_gates_name(projection);
+
+		if (draw_ports)
+			gates.draw_ports(projection);
+
+		if (draw_ports_name)
+			gates.draw_ports_name(projection);
+
+        if (draw_emarkers)
+            emarkers.draw(projection);
+
+        if (draw_emarkers_name)
+            emarkers.draw_name(projection);
+
+        if (draw_vias)
+            vias.draw(projection);
+
+        if (draw_vias_name)
+            vias.draw_name(projection);
+
+        if (current_tool == WorkspaceTool::AREA_SELECTION)
+		    selection_tool.draw(projection);
+
+        if (current_tool == WorkspaceTool::WIRE)
+            wire_tool.draw(projection);
+
+        if (draw_grid)
+            regular_grid.draw(projection);
+	}
+
+	void WorkspaceRenderer::resizeGL(int w, int h)
+	{
+		makeCurrent();
+
+		glViewport(0, 0, w, h);
+
+		set_projection(NO_ZOOM, center_x, center_y);
+	}
+
+	QPointF WorkspaceRenderer::get_widget_mouse_position() const
+	{
+		const QPointF qt_widget_relative = mapFromGlobal(QCursor::pos());
+		return QPointF(qt_widget_relative.x(), qt_widget_relative.y());
+	}
+
+	QPointF WorkspaceRenderer::get_opengl_mouse_position() const
+	{
+		const QPointF widget_mouse_position = get_widget_mouse_position();
+        return QPointF(viewport_min_x + widget_mouse_position.x() * scale,
+                       viewport_min_y + widget_mouse_position.y() * scale);
+	}
+
+    QPointF WorkspaceRenderer::get_safe_opengl_mouse_position() const
+    {
+	    return get_safe_position(get_opengl_mouse_position());
+    }
+
+    WorkspaceTool WorkspaceRenderer::get_current_tool() const
+    {
+	    return current_tool;
+    }
+
+    void WorkspaceRenderer::update_object(PlacedLogicModelObject_shptr object)
+    {
+        if (object == nullptr)
+            return;
+
+        makeCurrent();
+
+        if (Gate_shptr gate = std::dynamic_pointer_cast<Gate>(object))
+        {
+            gates.update(gate);
+        }
+        else if (GatePort_shptr gate_port = std::dynamic_pointer_cast<GatePort>(object))
+        {
+            gates.update(gate_port);
+        }
+
+        if (object->get_layer() == project->get_logic_model()->get_current_layer())
+        {
+            if (Annotation_shptr annotation = std::dynamic_pointer_cast<Annotation>(object))
+            {
+                annotations.update(annotation);
+            }
+            else if (EMarker_shptr emarker = std::dynamic_pointer_cast<EMarker>(object))
+            {
+                emarkers.update(emarker);
+            }
+            else if (Via_shptr via = std::dynamic_pointer_cast<Via>(object))
+            {
+                vias.update(via);
+            }
+            else if (Wire_shptr wire = std::dynamic_pointer_cast<Wire>(object))
+            {
+                wires.update(wire);
+            }
+        }
+
+        update();
+    }
+
+    void WorkspaceRenderer::center_view(QPointF point)
+    {
+        set_projection(NO_ZOOM, point.x(), point.y());
+    }
+
+	void WorkspaceRenderer::set_projection(float scale_factor, float new_center_x, float new_center_y)
+	{
+		scale *= scale_factor;
+
+		center_x = new_center_x;
+		center_y = new_center_y;
+
+		viewport_min_x = center_x - (static_cast<float>(width()) * scale) / 2.0;
+		viewport_min_y = center_y - (static_cast<float>(height()) * scale) / 2.0;
+		viewport_max_x = center_x + (static_cast<float>(width()) * scale) / 2.0;
+		viewport_max_y = center_y + (static_cast<float>(height()) * scale) / 2.0;
+
+        background.update_viewport(viewport_min_x, viewport_max_x, viewport_min_y, viewport_max_y, static_cast<float>(width()), static_cast<float>(height()));
+
+        regular_grid.viewport_update(BoundingBox(viewport_min_x, viewport_max_x, viewport_min_y, viewport_max_y));
+
+        if (draw_grid)
+            regular_grid.update();
+
+		projection.setToIdentity();
+		projection.ortho(viewport_min_x, viewport_max_x, viewport_max_y, viewport_min_y, -1, 1);
+	}
+
+	void WorkspaceRenderer::mousePressEvent(QMouseEvent* event)
+	{
+        makeCurrent();
+
+		QOpenGLWidget::mousePressEvent(event);
+
+		mouse_last_pos = get_opengl_mouse_position();
+
+		if (event->button() == Qt::LeftButton)
+			setCursor(Qt::ClosedHandCursor);
+
+        // Area selection + CTRL
+        if (event->button() == Qt::RightButton &&
+            current_tool == WorkspaceTool::AREA_SELECTION &&
+            QApplication::keyboardModifiers().testFlag(Qt::ControlModifier))
+        {
+            reset_area_selection();
+        }
+	}
+
+	void WorkspaceRenderer::mouseReleaseEvent(QMouseEvent* event)
+	{
+        makeCurrent();
+
+		QOpenGLWidget::mouseReleaseEvent(event);
+
+		if (event->button() == Qt::LeftButton)
+			setCursor(Qt::CrossCursor);
+
+		// Selection
+		if (event->button() == Qt::LeftButton && !mouse_moved)
+		{
+			if (project == nullptr)
+				return;
+
+			QPointF pos = get_opengl_mouse_position();
+
+			LogicModel_shptr lmodel = project->get_logic_model();
+			Layer_shptr layer = lmodel->get_current_layer();
+            PlacedLogicModelObject_shptr plo = layer->get_object_at_position(pos.x(),
+                                                                             pos.y(),
+                                                                             0,
+                                                                             !draw_annotations,
+                                                                             !draw_gates,
+                                                                             !draw_ports,
+                                                                             !draw_emarkers,
+                                                                             !draw_vias,
+                                                                             !draw_wires);
+
+			// Check if there is a gate or gate port on the logic layer
+            try
+            {
+                PlacedLogicModelObject_shptr logic_plo;
+                layer = get_first_logic_layer(lmodel);
+                logic_plo = layer->get_object_at_position(pos.x(),
+                                                          pos.y(),
+                                                          0,
+                                                          true,
+                                                          !draw_gates,
+                                                          !draw_ports,
+                                                          true,
+                                                          true,
+                                                          true);
+
+                if (plo == nullptr)
+                {
+                    plo = logic_plo;
+                }
+                else if (std::dynamic_pointer_cast<GatePort>(logic_plo) != nullptr)
+                {
+                    plo = logic_plo;
+                }
+                else if (std::dynamic_pointer_cast<Via>(plo) == nullptr &&
+                         std::dynamic_pointer_cast<EMarker>(plo) == nullptr &&
+                         std::dynamic_pointer_cast<Gate>(logic_plo) != nullptr)
+                {
+                    plo = logic_plo;
+                }
+            }
+            catch (CollectionLookupException const&)
+            {
+            }
+
+            // If no CTRL reset selection (single selection)
+			if (!selected_objects.empty() && !QApplication::keyboardModifiers().testFlag(Qt::ControlModifier))
+				reset_selection();
+
+			if (plo != nullptr)
+			    add_object_to_selection(plo);
+		}
+
+        // Selection imply no area selection
+        if (!mouse_moved && !selected_objects.empty() && current_tool == WorkspaceTool::AREA_SELECTION)
+        {
+            reset_area_selection();
+            update();
+        }
+
+        // Wire tool
+        if (event->button() == Qt::RightButton && current_tool == WorkspaceTool::WIRE && project != nullptr)
+        {
+            wire_tool.end_line_drawing();
+
+            // Create wire
+            Wire_shptr new_wire(new Wire(wire_tool.get_line()));
+            new_wire->set_fill_color(project->get_default_color(DEFAULT_COLOR_WIRE));
+            new_wire->set_diameter(project->get_default_wire_diameter());
+
+            // Registre wire
+            project->get_logic_model()->add_object(project->get_logic_model()->get_current_layer()->get_layer_pos(), new_wire);
+
+            // Restart line drawing
+            wire_tool.start_line_drawing(wire_tool.get_line().get_to_x(), wire_tool.get_line().get_to_y());
+
+            // Connect to previous wire
+            if (last_created_wire != nullptr)
+            {
+                ObjectSet set;
+                set.add(last_created_wire);
+                set.add(new_wire);
+
+                connect_objects(project->get_logic_model(), set.begin(), set.end());
+            }
+
+            last_created_wire = new_wire;
+
+            emit project_changed();
+
+            update_wires();
+        }
+
+        // Area selection + CTRL
+        if (event->button() == Qt::RightButton &&
+            current_tool == WorkspaceTool::AREA_SELECTION &&
+            selection_tool.is_object_selection_mode_active())
+        {
+            BoundingBox bb = get_safe_area_selection();
+            reset_area_selection();
+
+            Layer_shptr layer = project->get_logic_model()->get_current_layer();
+
+            // Current layer
+            for (Layer::qt_region_iterator iter = layer->region_begin(bb); iter != layer->region_end(); ++iter)
+            {
+                PlacedLogicModelObject_shptr plo = *iter;
+                assert(plo != nullptr);
+
+                selected_objects.add(plo);
+            }
+
+            try
+            {
+                layer = get_first_logic_layer(project->get_logic_model());
+            }
+            catch (std::exception&)
+            {
+            }
+
+            if (project->get_logic_model()->get_current_layer() == layer)
+                return;
+
+            // Logic layer (gates and gate ports)
+            for (Layer::qt_region_iterator iter = layer->region_begin(bb); iter != layer->region_end(); ++iter)
+            {
+                PlacedLogicModelObject_shptr plo = *iter;
+                assert(plo != nullptr);
+
+                if (std::dynamic_pointer_cast<GatePort>(plo) != nullptr ||
+                    std::dynamic_pointer_cast<Gate>(plo) != nullptr)
+                {
+                    selected_objects.add(plo);
+                }
+            }
+
+            selection_tool.set_object_selection_mode_state(false);
+        }
+
+        // Emit signal (for mouse context menu)
+		if (event->button() == Qt::RightButton && !mouse_moved)
+		    emit right_mouse_button_released();
+
+		mouse_moved = false;
+	}
+
+	void WorkspaceRenderer::mouseMoveEvent(QMouseEvent* event)
+	{
+        makeCurrent();
+
+		QOpenGLWidget::mouseMoveEvent(event);
+
+		// Movement
+		if (event->buttons() & Qt::LeftButton)
+		{
+            mouse_moved = true;
+
+			float dx = get_opengl_mouse_position().x() - mouse_last_pos.x();
+			float dy = get_opengl_mouse_position().y() - mouse_last_pos.y();
+
+			center_x -= dx;
+			center_y -= dy;
+			set_projection(NO_ZOOM, center_x, center_y);
+
+			update();
+		}
+
+		// Area selection
+		if (event->buttons() & Qt::RightButton && current_tool == WorkspaceTool::AREA_SELECTION)
+		{
+            mouse_moved = true;
+
+            // If there is no area selection, start new one and set new origin
+            if (!selection_tool.has_selection())
+            {
+                selection_tool.set_selection_state(true);
+
+                // Area selection + CTRL
+                if (QApplication::keyboardModifiers().testFlag(Qt::ControlModifier))
+                    selection_tool.set_object_selection_mode_state(true);
+                else
+                    selection_tool.set_object_selection_mode_state(false);
+
+                selection_tool.set_origin(get_opengl_mouse_position().x(), get_opengl_mouse_position().y());
+            }
+
+            // Update other area extremity on mouse position
+			selection_tool.update(get_opengl_mouse_position().x(), get_opengl_mouse_position().y());
+
+            // If an object is selected, reset selection
+			if (!selected_objects.empty())
+			    reset_selection();
+
+			update();
+		}
+
+		if (event->buttons() & Qt::RightButton && current_tool == WorkspaceTool::WIRE)
+        {
+            mouse_moved = true;
+
+            if (wire_tool.has_ended())
+                wire_tool.reset_line_drawing();
+
+            if (!wire_tool.has_started())
+                wire_tool.start_line_drawing(get_opengl_mouse_position().x(), get_opengl_mouse_position().y());
+
+            wire_tool.update(get_opengl_mouse_position().x(), get_opengl_mouse_position().y());
+
+            update();
+        }
+
+		// Mouse coords signal
+		emit mouse_coords_changed(get_opengl_mouse_position().x(), get_opengl_mouse_position().y());
+	}
+
+	void WorkspaceRenderer::wheelEvent(QWheelEvent* event)
+	{
+        makeCurrent();
+
+        QPoint wheel_delta = event->angleDelta();
+
+        if (wheel_delta.y() < 0)
+            zoom_out();
+        else if (wheel_delta.y() > 0)
+            zoom_in();
+        else
+            QOpenGLWidget::wheelEvent(event);
+
+		event->accept();
+	}
+
+	void WorkspaceRenderer::keyPressEvent(QKeyEvent* event)
+	{
+        makeCurrent();
+
+		QOpenGLWidget::keyPressEvent(event);
+	}
+
+	void WorkspaceRenderer::keyReleaseEvent(QKeyEvent* event)
+	{
+        makeCurrent();
+
+		QOpenGLWidget::keyReleaseEvent(event);
+
+		if (event->key() == Qt::Key_Escape)
+        {
+            wire_tool.reset_line_drawing();
+            update();
+        }
+	}
+
+	void WorkspaceRenderer::mouseDoubleClickEvent(QMouseEvent* event)
+	{
+        makeCurrent();
+
+		QOpenGLWidget::mouseDoubleClickEvent(event);
+
+		if (event->button() == Qt::LeftButton)
+		{
+			if (project == nullptr)
+				return;
+
+			QPointF pos = get_opengl_mouse_position();
+
+			LogicModel_shptr lmodel = project->get_logic_model();
+			Layer_shptr layer = lmodel->get_current_layer();
+			PlacedLogicModelObject_shptr plo = layer->get_object_at_position(pos.x(), pos.y(), 0, !draw_annotations, !draw_gates, !draw_ports, !draw_emarkers, !draw_vias, !draw_wires);
+
+			// Check if there is a gate or gate port on the logic layer
+			if (plo == nullptr)
+			{
+				try
+				{
+					layer = get_first_logic_layer(lmodel);
+					plo = layer->get_object_at_position(pos.x(), pos.y(), 0, !draw_annotations, !draw_gates, !draw_ports, !draw_emarkers, !draw_vias, !draw_wires);
+			    }
+				catch (CollectionLookupException const&)
+				{
+				}
+			}
+
+			if (plo != nullptr)
+			{
+				if (SubProjectAnnotation_shptr sp = std::dynamic_pointer_cast<SubProjectAnnotation>(plo))
+				{
+					std::string dir = join_pathes(project->get_project_directory(), sp->get_path());
+					debug(TM, "Will open or create project at %s", dir.c_str());
+
+					emit project_changed(dir);
+				}
+				else if (Gate_shptr gate = std::dynamic_pointer_cast<Gate>(plo))
+				{
+					GateInstanceEditDialog dialog(this, gate, project);
+					dialog.exec();
+
+                    project->get_logic_model()->update_ports(gate);
+
+					makeCurrent();
+					gates.update();
+					update();
+
+                    emit project_changed();
+				}
+				else if (GatePort_shptr gate_port = std::dynamic_pointer_cast<GatePort>(plo))
+				{
+					{
+						PortPlacementDialog dialog(this, project, gate_port->get_gate()->get_gate_template(), gate_port->get_template_port());
+						dialog.exec();
+					}
+
+					project->get_logic_model()->update_ports(gate_port->get_gate());
+
+					makeCurrent();
+					gates.update();
+					update();
+
+                    emit project_changed();
+				}
+				else if (Annotation_shptr annotation = std::dynamic_pointer_cast<Annotation>(plo))
+				{
+					AnnotationEditDialog dialog(this, annotation);
+					dialog.exec();
+
+                    makeCurrent();
+					annotations.update();
+					update();
+
+                    emit project_changed();
+				}
+                else if (EMarker_shptr emarker = std::dynamic_pointer_cast<EMarker>(plo))
+                {
+                    EMarkerEditDialog dialog(this, emarker);
+                    dialog.exec();
+
+                    makeCurrent();
+                    emarkers.update();
+                    update();
+
+                    emit project_changed();
+                }
+                else if (Via_shptr via = std::dynamic_pointer_cast<Via>(plo))
+                {
+                    ViaEditDialog dialog(this, via, project);
+                    dialog.exec();
+
+                    makeCurrent();
+                    vias.update();
+                    update();
+
+                    emit project_changed();
+                }
+			}
+		}
+
+		setCursor(Qt::CrossCursor);
+	}
+
+	void WorkspaceRenderer::zoom_in()
+	{
+		set_projection(ZOOM_IN, center_x, center_y);
+
+		update();
+	}
+
+	void WorkspaceRenderer::zoom_out()
+	{
+		set_projection(ZOOM_OUT, center_x, center_y);
+
+		update();
+	}
+
+    QPointF WorkspaceRenderer::get_safe_position(QPointF position) const
+    {
+        if (project == nullptr)
+            return position;
+
+        QPointF res(position);
+
+        if (position.x() < 0)
+            res.setX(0);
+
+        if (position.y() < 0)
+            res.setY(0);
+
+        if (position.x() > project->get_bounding_box().get_max_x())
+            res.setX(project->get_bounding_box().get_max_x());
+
+        if (position.y() > project->get_bounding_box().get_max_y())
+            res.setY(project->get_bounding_box().get_max_y());
+
+        return res;
+    }
+
+    BoundingBox WorkspaceRenderer::get_safe_bounding_box(BoundingBox bounding_box) const
+    {
+        if (project == nullptr)
+            return bounding_box;
+
+        BoundingBox res(bounding_box);
+
+        if (bounding_box.get_min_x() < 0)
+            res.set_min_x(0);
+
+        if (bounding_box.get_min_y() < 0)
+            res.set_min_y(0);
+
+        if (bounding_box.get_max_x() < 0)
+            res.set_max_x(0);
+
+        if (bounding_box.get_max_y() < 0)
+            res.set_max_y(0);
+
+        if (bounding_box.get_min_x() > project->get_bounding_box().get_max_x())
+            res.set_min_x(project->get_bounding_box().get_max_x());
+
+        if (bounding_box.get_min_y() > project->get_bounding_box().get_max_y())
+            res.set_min_y(project->get_bounding_box().get_max_y());
+
+        if (bounding_box.get_max_x() > project->get_bounding_box().get_max_x())
+            res.set_max_x(project->get_bounding_box().get_max_x());
+
+        if (bounding_box.get_max_y() > project->get_bounding_box().get_max_y())
+            res.set_max_y(project->get_bounding_box().get_max_y());
+
+        return res;
+    }
+}